"""Compute code properties."""
from typing import List
from itertools import combinations, product
import functools
import logging
import numpy as np

from qiskit_qec.exceptions import QiskitQECError
from qiskit_qec.linear.matrix import rank
from qiskit_qec.linear import symplectic

logger = logging.getLogger(__name__)


def attempt_import(module_name: str):
    """Try to load a module."""
    try:
        __import__(module_name)
    except ImportError as e:  # pylint: disable=invalid-name
        logger.exception(  # pylint: disable=logging-fstring-interpolation
            f"__import__({module_name}) failed, raising {e}"
        )
        return False
    else:
        return True


def _distance_test(stab: np.ndarray, logicOp: np.ndarray, weight: int) -> bool:
    """Tests if a low weight logical Pauli operator exists.

    Tests whether there exists a Pauli operator with Hamming weight <= wt
    that commutes with every row of the stabilizer table (stab) and
    anti-commutes with a given logical operator (logicOp).

    Pauli operators on n qubits are represented as integer numpy arrays
    of length 2n in the order [X-part, Z-part].

    Returns True or False.
    """
    # number of qubits
    n = int(stab.shape[1] / 2)
    m = stab.shape[0]
    pow2 = np.array([2**i for i in range(m + 1)], dtype=int)
    if (weight % 2) == 0:
        w1 = int(weight / 2)
        w2 = int(weight / 2)
    else:
        w1 = int((weight + 1) / 2)
        w2 = int((weight - 1) / 2)
    assert (w1 + w2) == weight

    # Compute syndromes of all single-qubit errors
    single_qubit_synd = []
    for q in range(n):
        # single-qubit X error
        syndx = np.append(stab[:, n + q], logicOp[n + q])
        single_qubit_synd.append(np.dot(pow2, syndx))
        # single-qubit Z error
        syndz = np.append(stab[:, q], logicOp[q])
        single_qubit_synd.append(np.dot(pow2, syndz))
        # single-qubit Y error
        single_qubit_synd.append(np.dot(pow2, syndx) ^ np.dot(pow2, syndz))

    # examine all errors with the weight w1
    mask1 = 2**m
    t1c = []
    t1a = []
    if w1 > 0:
        for err in combinations(single_qubit_synd, w1):
            synd = functools.reduce(lambda i, j: int(i) ^ int(j), err)
            if synd & mask1:
                t1a.append(synd ^ mask1)
            else:
                t1c.append(synd)
    t1c = set(t1c)
    t1a = set(t1a)

    if w1 != w2:
        # examine all errors with the weight w2
        t2c = []
        t2a = []
        if w2 > 0:
            for err in combinations(single_qubit_synd, w2):
                synd = functools.reduce(lambda i, j: int(i) ^ int(j), err)
                if synd & mask1:
                    t2a.append(synd ^ mask1)
                else:
                    t2c.append(synd)
    else:
        t2c = t1c
        t2a = t1a

    return any(elem in t1c for elem in t2a) or any(elem in t1a for elem in t2c)


def _minimum_distance_2_python(stabilizer: np.ndarray, gauge: np.ndarray, max_weight) -> int:
    """Minimum distance of (subsystem) stabilizer code.

    stabilizer is a symplectic matrix generating the stabilizer group.
    gauge is a symplectic matrix generating the gauge group, if any.

    Second method based on parititioning errors.

    Returns the minimum distance of the code, or 0 if greater than max_weight.
    """
    if symplectic.is_stabilizer_group(gauge):
        _, xl, zl = symplectic.normalizer(stabilizer.astype(bool))
    else:
        center, x, z = symplectic.symplectic_gram_schmidt(gauge)
        _, xp, zp = symplectic.normalizer(center, x, z)
        x_rows = x.view([("", x.dtype)] * x.shape[1])
        xp_rows = xp.view([("", xp.dtype)] * xp.shape[1])
        xl = np.setdiff1d(xp_rows, x_rows).view(xp.dtype).reshape(-1, xp.shape[1])
        z_rows = z.view([("", z.dtype)] * z.shape[1])
        zp_rows = zp.view([("", zp.dtype)] * zp.shape[1])
        zl = np.setdiff1d(zp_rows, z_rows).view(zp.dtype).reshape(-1, zp.shape[1])
    if xl.shape[0] == 0:  # k = 0, fall back to first method
        return _minimum_distance_1_python(stabilizer, gauge, max_weight)
    weight = max_weight + 1
    for row in range(xl.shape[0]):
        for w in range(1, max_weight + 1):
            if _distance_test(stabilizer.astype(int), xl[row].astype(int), w):
                if w < weight:
                    weight = w
                break
    for row in range(zl.shape[0]):
        for w in range(1, max_weight + 1):
            if _distance_test(stabilizer.astype(int), zl[row].astype(int), w):
                if w < weight:
                    weight = w
                break
    if weight < max_weight + 1:
        return weight
    else:
        return 0


def _minimum_distance_1_python_core(
    n: int,
    n_minus_k_plus_r: int,
    k: int,
    pauli: List[str],
    max_weight: int,
    stabilizer: np.ndarray,
    gauge: np.ndarray,
) -> int:
    """Core of minimum distance algorithm that enumerates errors."""
    for weight in range(1, min(n, max_weight) + 1):
        iterable = [pauli] * weight
        for combination in combinations(list(range(n)), weight):
            for paulis in product(*iterable):
                error = np.zeros((2 * n,))
                for i in range(weight):
                    if paulis[i] in ("x", "y"):
                        error[combination[i]] = 1
                    if paulis[i] in ("z", "y"):
                        error[combination[i] + n] = 1
                test_matrix = np.vstack([stabilizer, error])
                test_matrix_2 = np.vstack([gauge, error])
                commutes = symplectic.all_commute(test_matrix)
                in_gauge = rank(test_matrix_2) == n_minus_k_plus_r
                if commutes:
                    if (k > 0 and not in_gauge) or (k == 0 and in_gauge):
                        distance = weight
                        return distance
    return 0


def _minimum_distance_1_python(stabilizer: np.ndarray, gauge: np.ndarray, max_weight) -> int:
    """Minimum distance of (subsystem) stabilizer code.

    stabilizer is a symplectic matrix generating the stabilizer group.
    gauge is a symplectic matrix generating the gauge group.

    Method enumerates all errors up to weight d.

    Returns the minimum distance of the code, or 0 if greater than max_weight.
    """
    n = int(stabilizer.shape[1] / 2)
    n_minus_k_minus_r = rank(stabilizer)
    n_minus_k_plus_r = rank(gauge)
    n_minus_k = (n_minus_k_minus_r + n_minus_k_plus_r) / 2
    k = n - n_minus_k
    pauli = ["x", "y", "z"]
    distance = _minimum_distance_1_python_core(
        n, n_minus_k_plus_r, k, pauli, max_weight, stabilizer, gauge
    )
    return distance


def _minimum_distance_2_compiled(stabilizer: np.ndarray, gauge: np.ndarray, max_weight) -> int:
    """Minimum distance of (subsystem) stabilizer code.

    stabilizer is a symplectic matrix generating the stabilizer group.
    gauge is a symplectic matrix generating the gauge group, if any.

    Second method based on parititioning errors, using compiled implementation.

    Returns the minimum distance of the code, or 0 if greater than max_weight.
    """
    from qiskit_qec.extensions import compiledextension

    if symplectic.is_stabilizer_group(gauge):
        _, xl, zl = symplectic.normalizer(stabilizer.astype(bool))
    else:
        center, x, z = symplectic.symplectic_gram_schmidt(gauge)
        _, xp, zp = symplectic.normalizer(center, x, z)
        x_rows = x.view([("", x.dtype)] * x.shape[1])
        xp_rows = xp.view([("", xp.dtype)] * xp.shape[1])
        xl = np.setdiff1d(xp_rows, x_rows).view(xp.dtype).reshape(-1, xp.shape[1])
        z_rows = z.view([("", z.dtype)] * z.shape[1])
        zp_rows = zp.view([("", zp.dtype)] * zp.shape[1])
        zl = np.setdiff1d(zp_rows, z_rows).view(zp.dtype).reshape(-1, zp.shape[1])

    inputform1 = stabilizer.astype(np.int32).tolist()
    inputform1p = gauge.astype(np.int32).tolist()
    inputform2 = xl.astype(np.int32).tolist()
    inputform3 = zl.astype(np.int32).tolist()
    # pylint: disable=c-extension-no-member
    if xl.shape[0] == 0:  # k = 0, fall back to first method
<<<<<<< HEAD
        # pylint: disable=c-extension-no-member
=======
>>>>>>> 592fb7be
        return compiledextension.minimum_distance(inputform1, inputform1p, max_weight)
    else:
        return compiledextension.minimum_distance_by_tests(  # pylint: disable=c-extension-no-member
            inputform1, inputform2, inputform3, max_weight
        )


def minimum_distance(
    stabilizer_or_gauge: np.ndarray,
    max_weight: int = 10,
    method: str = "enumerate",
    try_compiled: bool = True,
) -> int:
    """Minimum distance of (subsystem) stabilizer code.

    stabilizer_or_gauge is a symplectic matrix generating
    either the stabilizer or gauge group.

    method and try_compiled select an algorithm and implementation.

    Returns the minimum distance of the code, or 0 if greater than max_weight.
    """
    method_enumerate: str = "enumerate"
    method_partition: str = "partition"
    available_methods = {method_enumerate, method_partition}
    if method not in available_methods:
        raise QiskitQECError("fmethod {method} is not supported.")
    if symplectic.is_stabilizer_group(stabilizer_or_gauge):
        stabilizer = stabilizer_or_gauge
        gauge = stabilizer_or_gauge
    else:
        stabilizer = symplectic.center(stabilizer_or_gauge)
        gauge = stabilizer_or_gauge
    if try_compiled and attempt_import("qiskit_qec.extensions.compiledextension"):
        from qiskit_qec.extensions import compiledextension

        inputform1 = stabilizer.astype(np.int32).tolist()
        inputform2 = gauge.astype(np.int32).tolist()
        if method == method_enumerate:
            # pylint: disable=c-extension-no-member
            distance = compiledextension.minimum_distance(inputform1, inputform2, max_weight)
        elif method == method_partition:
            distance = _minimum_distance_2_compiled(stabilizer, gauge, max_weight)
    else:
        if method == method_enumerate:
            distance = _minimum_distance_1_python(stabilizer, gauge, max_weight)
        elif method == method_partition:
            distance = _minimum_distance_2_python(stabilizer, gauge, max_weight)
    return distance<|MERGE_RESOLUTION|>--- conflicted
+++ resolved
@@ -218,10 +218,7 @@
     inputform3 = zl.astype(np.int32).tolist()
     # pylint: disable=c-extension-no-member
     if xl.shape[0] == 0:  # k = 0, fall back to first method
-<<<<<<< HEAD
         # pylint: disable=c-extension-no-member
-=======
->>>>>>> 592fb7be
         return compiledextension.minimum_distance(inputform1, inputform1p, max_weight)
     else:
         return compiledextension.minimum_distance_by_tests(  # pylint: disable=c-extension-no-member
