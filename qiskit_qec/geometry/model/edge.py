--- conflicted
+++ resolved
@@ -29,10 +29,6 @@
         """
         super().__init__()
         self.vertices = vertices
-<<<<<<< HEAD
+        
         for item in self.vertices: 
             item.add_parent(self)
-=======
-        for item in self.vertices:
-            item.add_parent(self)
->>>>>>> 148f7ea2
