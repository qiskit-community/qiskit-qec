"""Abstract object to construct CSS matching decoders for circuit noise."""

from copy import deepcopy, copy
from math import log
from abc import ABC, abstractmethod
from typing import List, Tuple, Dict, Set
import logging

import json

from sympy import Poly, symbols, Symbol
from qiskit import QuantumCircuit
import retworkx as rx
import networkx as nx
from pymatching import Matching

from qiskit_qec.exceptions import QiskitQECError
from qiskit_qec.theory_utils.indexer import Indexer
from qiskit_qec.noise.paulinoisemodel import PauliNoiseModel
from qiskit_qec.analysis.faultenumerator import FaultEnumerator
from qiskit_qec.decoders.decoding_graph import DecodingGraph, CSSDecodingGraph
from qiskit_qec.decoders.temp_code_util import temp_syndrome, temp_gauge_products

logger = logging.getLogger(__name__)


class CircuitModelMatchingDecoder(ABC):
    """Matching decoder for circuit noise."""

    METHOD_RETWORKX: str = "retworkx"
    METHOD_PYMATCHING: str = "pymatching"
    AVAILABLE_METHODS = {METHOD_RETWORKX, METHOD_PYMATCHING}

    def __init__(
        self,
        css_x_gauge_ops: List[Tuple[int]],
        css_x_stabilizer_ops: List[Tuple[int]],
        css_x_boundary: List[int],
        css_z_gauge_ops: List[Tuple[int]],
        css_z_stabilizer_ops: List[Tuple[int]],
        css_z_boundary: List[int],
        circuit: QuantumCircuit,
        model: PauliNoiseModel,
        basis: str,
        round_schedule: str,
        blocks: int,
        method: str,
        uniform: bool,
        decoding_graph: DecodingGraph = None,
    ):
        """Create a matching decoder.

        Specialized to (subsystem) CSS codes encoding one logical qubit,
        and quantum circuits that prepare and measure in the Z or X basis
        and do repeated Pauli measurements.

        css_x_gauge_ops : list of supports of X gauge operators
        css_x_stabilizer_ops : list of supports of X stabilizers
        css_x_boundary : list of qubits along the X-type boundary
        css_z_gauge_ops : list of supports of Z gauge operators
        css_z_stabilizer_ops : list of supports of Z stabilizers
        css_x_boundary : list of qubits along the Z-type boundary
        circuit : entire quantum circuit to build the decoding graph
        model : noise for operations in the circuit
        basis : initializaton and measurement basis ("x" or "z")
        round_schedule : gauge measurements in each block
        blocks : number of measurement blocks
        method : matching implementation
        uniform : use same edge weight everywhere?

        """
        self.css_x_gauge_ops = css_x_gauge_ops
        self.css_x_stabilizer_ops = css_x_stabilizer_ops
        self.css_x_boundary = css_x_boundary
        self.css_z_gauge_ops = css_z_gauge_ops
        self.css_z_stabilizer_ops = css_z_stabilizer_ops
        self.css_z_boundary = css_z_boundary
        self.model = model
        self.blocks = blocks

        if self.blocks < 1:
            raise QiskitQECError("expected positive integer for blocks")
        self.round_schedule = round_schedule
        if set(self.round_schedule) > set("xyz"):
            raise QiskitQECError("expected round schedule of 'x', 'y', 'z' chars")
        self.basis = basis
        if not self.basis in ("x", "z"):
            raise QiskitQECError("expected basis to be 'x' or 'z'")

        self.uniform = uniform

        if method not in self.AVAILABLE_METHODS:
            raise QiskitQECError("fmethod {method} is not supported.")
        self.method = method
        if self.method == "METHOD_PYMATCHING":
            self.usepymatching = True
        else:
            self.usepymatching = False

        self.z_gauge_products = temp_gauge_products(self.css_z_stabilizer_ops, self.css_z_gauge_ops)
        self.x_gauge_products = temp_gauge_products(self.css_x_stabilizer_ops, self.css_x_gauge_ops)
<<<<<<< HEAD
        self.layer_types = self._layer_types(self.blocks, self.round_schedule, self.basis)
        logger.debug("layer_types = %s", self.layer_types)
        (
            self.idxmap,
            self.node_layers,
            self.graph,
            self.pymatching_indexer,
        ) = self._decoding_graph(
            self.css_x_gauge_ops,
            self.css_x_stabilizer_ops,
            self.css_x_boundary,
            self.css_z_gauge_ops,
            self.css_z_stabilizer_ops,
            self.css_z_boundary,
            self.layer_types,
            self.basis,
        )
=======

        if decoding_graph:
            (
                self.idxmap,
                self.node_layers,
                self.graph,
                self.pymatching_indexer,
                self.layer_types,
            ) = self._process_graph(decoding_graph.graph, blocks, round_schedule, basis)
        else:
            dg = CSSDecodingGraph(
                css_x_gauge_ops,
                css_x_stabilizer_ops,
                css_x_boundary,
                css_z_gauge_ops,
                css_z_stabilizer_ops,
                css_z_boundary,
                blocks,
                round_schedule,
                basis,
            )

            (
                self.idxmap,
                self.node_layers,
                self.graph,
                self.pymatching_indexer,
                self.layer_types,
            ) = (dg.idxmap, dg.node_layers, dg.graph, dg.pymatching_indexer, dg.layer_types)

        logging.debug("layer_types = %s", self.layer_types)

>>>>>>> 105c88e3
        self.ridxmap = {v: k for k, v in self.idxmap.items()}

        self.circuit = circuit
        self.event_map = {}
        self.parameters = model.get_operations()
        self.edge_weight_polynomials = {}
        self.symbols = None
        if not self.uniform:
            fe = FaultEnumerator(circuit, order=1, method="stabilizer", model=self.model)
            self.event_map = self._enumerate_events(
                self.css_x_gauge_ops,
                self.css_x_stabilizer_ops,
                self.css_x_boundary,
                self.x_gauge_products,
                self.css_z_gauge_ops,
                self.css_z_stabilizer_ops,
                self.css_z_boundary,
                self.z_gauge_products,
                self.blocks,
                self.round_schedule,
                self.basis,
                self.layer_types,
                fe,
            )
            logger.debug("event_map = %s", self.event_map)

            self.symbols, self.edge_weight_polynomials = self._edge_weight_polynomials(
                self.model, self.event_map
            )
            logger.debug("symbols = %s", self.symbols)
            logger.debug("edge_weight_polynomials = %s", self.edge_weight_polynomials)

            self.graph = self._revise_decoding_graph(
                self.idxmap, self.graph, self.edge_weight_polynomials
            )

        self.length = {}  # recomputed in update_edge_weights
        self.path = {}  # recomputed in update_edge_weights
        self.pymatching = None  # constructed in update_edge_weights

    def _process_graph(self, graph, blocks, round_schedule, basis):

        pymatching_indexer = Indexer()

        # symmetrize hook errors
        for j, edge in enumerate(graph.edges()):
            n0, n1 = graph.edge_list()[j]
            source = graph.nodes()[n0]
            target = graph.nodes()[n1]
            if source["time"] != target["time"]:
                if source["is_boundary"] == target["is_boundary"] == False:
                    new_source = source.copy()
                    new_source["time"] = target["time"]
                    nn0 = graph.nodes().index(new_source)
                    new_target = target.copy()
                    new_target["time"] = source["time"]
                    nn1 = graph.nodes().index(new_target)
                    graph.add_edge(nn0, nn1, edge)

        edges_to_remove = []
        for j, edge in enumerate(graph.edges()):

            n0, n1 = graph.edge_list()[j]
            source = graph.nodes()[n0]
            target = graph.nodes()[n1]

            # add the required attributes
            # highlighted', 'measurement_error','qubit_id' and 'error_probability'
            edge["highlighted"] = False
            edge["measurement_error"] = int(source["time"] != target["time"])
            if edge["qubits"]:
                edge["qubit_id"] = pymatching_indexer[edge["qubits"][0]]
            else:
                edge["qubit_id"] = -1
            edge["error_probability"] = 0.01 * edge["weight"]

            # make it so times of boundary/boundary nodes agree
            if source["is_boundary"] and not target["is_boundary"]:
                if source["time"] != target["time"]:
                    new_source = source.copy()
                    new_source["time"] = target["time"]
                    n = graph.add_node(new_source)
                    edge["measurement_error"] = 0
                    edges_to_remove.append((n0, n1))
                    graph.add_edge(n, n1, edge)

        # remove old boundary/boundary nodes
        for n0, n1 in edges_to_remove:
            graph.remove_edge(n0, n1)

        for n0, source in enumerate(graph.nodes()):
            for n1, target in enumerate(graph.nodes()):

                # add weightless nodes connecting different boundaries
                if source["time"] == target["time"]:
                    if source["is_boundary"] and target["is_boundary"]:
                        if source["qubits"] != target["qubits"]:
                            edge = {
                                "measurement_error": 0,
                                "weight": 0,
                                "highlighted": False,
                                "error_probability": 0.0,
                            }
                            edge["qubits"] = list(
                                set(source["qubits"]).intersection((set(target["qubits"])))
                            )
                            if edge["qubits"]:
                                edge["qubit_id"] = pymatching_indexer[edge["qubit_id"][0]]
                            else:
                                edge["qubit_id"] = -1
                            if (n0, n1) not in graph.edge_list():
                                graph.add_edge(n0, n1, edge)

                # connect one of the boundaries at different times
                if target["time"] == source["time"] + 1:
                    if source["qubits"] == target["qubits"] == [0]:
                        edge = {
                            "qubits": [],
                            "qubit_id": -1,
                            "measurement_error": 0,
                            "weight": 0,
                            "highlighted": False,
                            "error_probability": 0.0,
                        }
                        if (n0, n1) not in graph.edge_list():
                            graph.add_edge(n0, n1, edge)

        # symmetrize edges
        for j, edge in enumerate(graph.edges()):
            n0, n1 = graph.edge_list()[j]
            if (n1, n0) not in graph.edge_list():
                graph.add_edge(n1, n0, edge)

        idxmap = {}
        for n, node in enumerate(graph.nodes()):
            idxmap[node["time"], tuple(node["qubits"])] = n

        node_layers = []
        for node in graph.nodes():
            time = node["time"]
            if len(node_layers) < time + 1:
                node_layers += [[]] * (time + 1 - len(node_layers))
            node_layers[time].append(node["qubits"])

        # create a list of decoding graph layer types
        # the entries are 'g' for gauge and 's' for stabilizer
        layer_types = []
        last_step = basis
        for _ in range(blocks):
            for step in round_schedule:
                if basis == "z" and step == "z" and last_step == "z":
                    layer_types.append("g")
                elif basis == "z" and step == "z" and last_step == "x":
                    layer_types.append("s")
                elif basis == "x" and step == "x" and last_step == "x":
                    layer_types.append("g")
                elif basis == "x" and step == "x" and last_step == "z":
                    layer_types.append("s")
                last_step = step
        if last_step == basis:
            layer_types.append("g")
        else:
            layer_types.append("s")

        return idxmap, node_layers, graph, pymatching_indexer, layer_types

    def _revise_decoding_graph(
        self,
        idxmap: Dict[Tuple[int, List[int]], int],
        graph: rx.PyGraph,
        edge_weight_polynomials: Dict[Tuple[int, Tuple[int]], Dict[Tuple[int, Tuple[int]], Poly]],
    ) -> rx.PyGraph:
        """Add edge weight polynomials to the decoding graph g and prune it.

        Update attribute "weight_poly" on decoding graph edges contained in
        edge_weight_polynomials. Remove all other edges from the decoding graph
        that have non-zero weight.
        """
        for s1, sub in edge_weight_polynomials.items():
            for s2, wpoly in sub.items():
                if s1 not in idxmap:
                    raise QiskitQECError(f"vertex {s1} not in decoding graph")
                if s2 not in idxmap:
                    raise QiskitQECError(f"vertex {s2} not in decoding graph")
                if not graph.has_edge(idxmap[s1], idxmap[s2]):
                    raise QiskitQECError("edge {s1} - {s2} not in decoding graph")
                    # TODO: new edges may be needed for hooks, but raise exception if we're surprised

                data = graph.get_edge_data(idxmap[s1], idxmap[s2])
                data["weight_poly"] = wpoly
        remove_list = []
        for source, target in graph.edge_list():
            edge_data = graph.get_edge_data(source, target)
            if "weight_poly" not in edge_data and edge_data["weight"] != 0:
                if (
                    "is_boundary" in graph.nodes()[source] and graph.nodes()[source]["is_boundary"]
                ) or (
                    "is_boundary" in graph.nodes()[target] and graph.nodes()[target]["is_boundary"]
                ):
                    # pymatching requires all qubit_ids from 0 to
                    # n-1 to appear as edge properties. If we
                    # remove too many edges, not all qubit_ids will
                    # be present. We solve this by keeping unweighted
                    # that are edges connected to the boundary. Instead
                    # we increase their weight to a large value.
<<<<<<< HEAD
                    edge[2]["weight"] = 1000000
                    logger.info("increase edge weight (%d, %d)", edge[0], edge[1])

                else:
                    # Otherwise, remove the edge
                    remove_list.append((edge[0], edge[1]))
                    logger.info("remove edge (%d, %d)", edge[0], edge[1])

=======
                    edge_data["weight"] = 1000000
                    logging.info("increase edge weight (%d, %d)", source, target)
                else:
                    # Otherwise, remove the edge
                    remove_list.append((source, target))
                    logging.info("remove edge (%d, %d)", source, target)
>>>>>>> 105c88e3
        graph.remove_edges_from(remove_list)
        return graph

    def update_edge_weights(self, model: PauliNoiseModel):
        """Evaluate the numerical edge weights and update graph data.

        For each edge in the decoding graph that has a "weight_poly"
        property, evaluate the polynomial at the given model parameters
        and set the corresponding "weight" property. Once this is done,
        recompute the shortest paths between pairs of vertices
        in the decoding graph.

        model is a PauliNoiseModel whose error probabilities have been
        previously assigned. The probabilities are then assigned to
        the variables in self.symbols.

        Updates properties of self.graph.
        If not using pymatching, updates sets self.length and self.path.
        If using pymatching, constructs a pymatching object self.pymatching.

        Note that if self.uniform is True, it is still necessary to call
        this function to construct the matching decoder object (pymatching)
        or compute the shortest paths between vertices in the decoding
        graph (retworkx).

        Args:
            model: moise model
        """
        parameter_values = [model.get_error_probability(name) for name in self.parameters]
        if not self.uniform:
            if len(parameter_values) != len(self.parameters):
                raise QiskitQECError("wrong number of error rate parameters")
            symbol_list = [self.symbols[s] for s in self.parameters]
            assignment = dict(zip(symbol_list, parameter_values))
            logger.info("update_edge_weights %s", str(assignment))

            # P(chain) = \prod_i (1-p_i)^{1-l(i)}*p_i^{l(i)}
            #          \propto \prod_i ((1-p_i)/p_i)^{l(i)}
            # -log P(chain) \propto \sum_i -log[((1-p_i)/p_i)^{l(i)}]
            # p_i is the probability that edge i carries an error
            # l(i) is 1 if the link belongs to the chain and 0 otherwise
<<<<<<< HEAD
            for edge in self.graph.edges(data=True):
                if "weight_poly" in edge[2]:
                    logger.info(
=======
            for source, target in self.graph.edge_list():
                edge_data = self.graph.get_edge_data(source, target)
                if "weight_poly" in edge_data:
                    logging.info(
>>>>>>> 105c88e3
                        "update_edge_weights (%d, %d) %s",
                        source,
                        target,
                        str(edge_data["weight_poly"]),
                    )
                    restriction = {x: assignment[x] for x in edge_data["weight_poly"].gens}
                    p = edge_data["weight_poly"].eval(restriction).evalf()
                    assert p < 0.5, "edge flip probability too large"
                    edge_data["weight"] = log((1 - p) / p)
                    edge_data["error_probability"] = p
        if not self.usepymatching:
            # Recompute the shortest paths between pairs of vertices
            # in the decoding graph
            edge_cost_fn = lambda edge: edge["weight"]
            length = rx.all_pairs_dijkstra_path_lengths(self.graph, edge_cost_fn)
            self.length = {s: dict(length[s]) for s in length}
            path = rx.all_pairs_dijkstra_shortest_paths(self.graph, edge_cost_fn)
            self.path = {s: {t: list(path[s][t]) for t in path[s]} for s in path}
        else:
            nxgraph = ret2net(self.graph)
            self.pymatching = Matching(nxgraph)

    def _enumerate_events(
        self,
        css_x_gauge_ops: List[Tuple[int]],
        css_x_stabilizer_ops: List[Tuple[int]],
        css_x_boundary: List[int],
        x_gauge_products: List[int],
        css_z_gauge_ops: List[Tuple[int]],
        css_z_stabilizer_ops: List[Tuple[int]],
        css_z_boundary: List[int],
        z_gauge_products: List[int],
        blocks: int,
        round_schedule: str,
        basis: str,
        layer_types: List[str],
        fault_enumerator: FaultEnumerator,
    ) -> Dict[Tuple[int, Tuple[int]], Dict[Tuple[int, Tuple[int]], Dict[List[str], int]]]:
        """Enumerate fault events in the input circuit.

        Use the code definition to identify highlighted edges
        in a decoding graph and return a dict containing the events
        that highlight each edge.

        The basis input value 'x' or 'z' informs whether to
        look at the Z error or X error syndrome, respectively.

        fault_enumerator is a FaultEnumerator object.

        Return a dict containing the total number of events of each
        type: event_map[v0][v1][name][pauli] contains the number of
        events where a gate "name" fails with error "pauli" and
        the edge between v0 and v1 is highlighted.

        Args:
            css_x_gauge_ops: x gauge ops
            css_x_stabilizer_ops: x stabilizer ops
            css_x_boundary: x boundary
            x_gauge_products: x gauge products
            css_z_gauge_ops: z gauge ops
            css_z_stabilizer_ops: z stabilizer ops
            css_z_boundary: z boundary
            z_gauge_products: z gauge products
            blocks: blocks
            round_schedule:
            basis: basis
            layer_types: layer types
            fault_enumerator: fault enumerator

        Returns:
            Events map
        """
        event_map = {}
        for event in fault_enumerator.generate():
            # Unpack the event data
            # Select the first element since order = 1
            ctr = event[0]  # event counter
            comb = event[1][0]  # combination of faulty operations
            pauli = event[2][0]  # Pauli error string
            outcome = event[3]  # result of simulation
            logger.debug("event %d %s %s %s", ctr, comb, pauli, outcome)

            (
                x_gauge_outcomes,
                z_gauge_outcomes,
                final_outcomes,
            ) = self._partition_outcomes(blocks, round_schedule, outcome)

            # Compute the highlighted vertices
            # Note that this only depends on the stabilizers at each
            # time and does not require an explicit decoding graph
            (
                gauge_outcomes,
                highlighted,
            ) = self._highlighted_vertices(  # pylint: disable=unused-variable
                css_x_gauge_ops,
                css_x_stabilizer_ops,
                css_x_boundary,
                x_gauge_products,
                css_z_gauge_ops,
                css_z_stabilizer_ops,
                css_z_boundary,
                z_gauge_products,
                basis,
                layer_types,
                x_gauge_outcomes,
                z_gauge_outcomes,
                final_outcomes,
            )
            logger.debug("gauge_outcomes %s", gauge_outcomes)
            logger.debug("highlighted %s", highlighted)

            # Examine the highlighted vertices to find the edge of the
            # decoding graph that corresponds with this fault event
            if len(highlighted) > 2:
                raise QiskitQECError("too many highlighted vertices for a " + "single fault event")
            if len(highlighted) == 1:  # _highlighted_vertices highlights the boundary
                raise QiskitQECError("only one highlighted vertex for a " + "single fault event")
            if len(highlighted) == 2:
                v0 = highlighted[0]
                v1 = highlighted[1]
                if basis == "z":
                    boundary = css_z_boundary
                elif basis == "x":
                    boundary = css_x_boundary
                # Is the special boundary vertex highlighted?
                if v1 == (0, tuple(boundary[0])):
                    # Replace it with an adjacent vertex
                    for b in boundary:
                        assert len(b) == 1  # Assume each b has one element
                        isect = set(b).intersection(set(v0[1]))
                        if len(isect) > 0:
                            v1 = (v0[0], tuple(b))
                            break
                submap1 = event_map.setdefault(v0, {})
                submap2 = submap1.setdefault(v1, {})
                submap3 = submap2.setdefault(comb, {})
                eventcount = submap3.setdefault(pauli, 0)
                submap3[pauli] = eventcount + 1
        return event_map

    @abstractmethod
    def _partition_outcomes(
        self, blocks: int, round_schedule: str, outcome: List[int]
    ) -> Tuple[List[List[int]], List[List[int]], List[int]]:
        """Process the raw outcome and return results.

        blocks = number of repetition of round_schedule
        round_schedule = string of z and x characters
        outcome = list of 0, 1 outcomes

        Return lists x_gauge_outcomes, z_gauge_outcomes, final_outcomes.
        """
        raise NotImplementedError("Not implemented.")

    def _edge_weight_polynomials(
        self,
        model: PauliNoiseModel,
        event_map: Dict[Tuple[int, Tuple[int]], Dict[Tuple[int, Tuple[int]], Dict[List[str], int]]],
    ) -> Tuple[
        Dict[str, Symbol],
        Dict[Tuple[int, Tuple[int]], Dict[Tuple[int, Tuple[int]], Poly]],
    ]:
        """Compute edge weight polynomials given the error events.

        event_map is the output of _enumerate_events
        """
        symbs = {n: symbols(n) for n in model.get_operations()}
        edge_weight_expressions = {}
        for n1, submap1 in event_map.items():
            for n2 in submap1.keys():
                # check the names in the event map and warn if symbs
                # does not contain one of the names
                for name in event_map[n1][n2].keys():
                    if name not in symbs:
                        logger.warning("%s in event_map but not in model", name)
                # construct a linear approximation to the edge probability
                # using the weights from the noise model
                expr = 0
                for name in self.model.get_operations():
                    if name in event_map[n1][n2]:
                        for pauli, count in event_map[n1][n2][name].items():
                            expr += count * model.get_pauli_weight(name, pauli) * symbs[name]
                map1 = edge_weight_expressions.setdefault(n1, {})
                map1[n2] = Poly(expr)
        return symbs, edge_weight_expressions

    def process(self, outcomes, export=False, filename="decoding.json"):
        """Process a set of outcomes and return corrected final outcomes.

        Be sure to have called update_edge_weights for the
        noise parameters so that the edge weights are updated.

        The result is a list of code.n integers that are 0 or 1.
        These are the corrected values of the final transversal
        measurement in the basis given by self.basis.
        """
        logger.debug("process: outcomes = %s", outcomes)

        x_gauge_outcomes, z_gauge_outcomes, final_outcomes = self._partition_outcomes(
            self.blocks, self.round_schedule, outcomes
        )

        gauge_outcomes, highlighted = self._highlighted_vertices(
            self.css_x_gauge_ops,
            self.css_x_stabilizer_ops,
            self.css_x_boundary,
            self.x_gauge_products,
            self.css_z_gauge_ops,
            self.css_z_stabilizer_ops,
            self.css_z_boundary,
            self.z_gauge_products,
            self.basis,
            self.layer_types,
            x_gauge_outcomes,
            z_gauge_outcomes,
            final_outcomes,
        )
        logger.info("process: gauge_outcomes = %s", gauge_outcomes)
        logger.info("process: final_outcomes = %s", final_outcomes)
        logger.info("process: highlighted = %s", highlighted)

        if not self.usepymatching:
            matching = self._compute_matching(self.idxmap, self.length, highlighted)
            logger.info("process: matching = %s", matching)
            (
                qubit_errors,
                measurement_errors,  # pylint: disable=unused-variable
            ) = self._compute_error_correction(  # pylint: disable=unused-variable
                self.graph,
                self.idxmap,
                self.path,
                matching,
                highlighted,
                export,
                filename,
            )
            logger.info("process: qubit_errors = %s", qubit_errors)
            logger.debug("process: measurement_errors = %s", measurement_errors)

        else:
            # Input: highlighted (list of highlighted vertices)
            # Output: qubit_errors (list of qubits to flip)
            syndrome = [0] * len(self.idxmap)
            for vertex in highlighted:
                syndrome[self.idxmap[vertex]] = 1
            try:
                correction = self.pymatching.decode(syndrome)
            except AttributeError as attrib_error:
                raise QiskitQECError("Did you call update_edge_weights?") from attrib_error
            qubit_errors = []
            for i, corr in enumerate(correction):
                if corr == 1:
                    qubit_errors.append(self.pymatching_indexer.rlookup(i))
            logger.info("process: qubit_errors = %s", qubit_errors)

        corrected_outcomes = copy(final_outcomes)
        for i in qubit_errors:
            if i != -1:
                corrected_outcomes[i] = (corrected_outcomes[i] + 1) % 2
        logger.info("process: corrected_outcomes = %s", corrected_outcomes)

        if self.basis == "z":
            test = temp_syndrome(corrected_outcomes, self.css_z_stabilizer_ops)
        elif self.basis == "x":
            test = temp_syndrome(corrected_outcomes, self.css_x_stabilizer_ops)
        logger.debug("process: test syndrome = %s", test)

        if sum(test) != 0:
            raise QiskitQECError("decoder failure: syndrome should be trivial!")
        return corrected_outcomes

<<<<<<< HEAD
    def export_decoding_graph_json(self, filename: str):
        """Write a file containing the decoding graph."""
        self._export_json(self.graph, filename)

    def _layer_types(self, blocks: int, round_schedule: str, basis: str) -> List[str]:
        """Return a list of decoding graph layer types.

        The entries are 'g' for gauge and 's' for stabilizer.
        """
        layer_types = []
        last_step = basis
        for _ in range(blocks):
            for step in round_schedule:
                if basis == "z" and step == "z" and last_step == "z":
                    layer_types.append("g")
                elif basis == "z" and step == "z" and last_step == "x":
                    layer_types.append("s")
                elif basis == "x" and step == "x" and last_step == "x":
                    layer_types.append("g")
                elif basis == "x" and step == "x" and last_step == "z":
                    layer_types.append("s")
                last_step = step
        if last_step == basis:
            layer_types.append("g")
        else:
            layer_types.append("s")
        return layer_types

    def _decoding_graph(
        self,
        css_x_gauge_ops: List[Tuple[int]],
        css_x_stabilizer_ops: List[Tuple[int]],
        css_x_boundary: List[Tuple[int]],
        css_z_gauge_ops: List[Tuple[int]],
        css_z_stabilizer_ops: List[Tuple[int]],
        css_z_boundary: List[Tuple[int]],
        layer_types: List[str],
        basis: str,
    ) -> Tuple[Dict[Tuple[int, List[int]], int], List[List[int]], nx.Graph, Indexer]:
        """Construct the decoding graph for the given basis.

        This method sets edge weights all to 1 and is based on
        computing intersections of operator supports.

        Returns a tuple (idxmap, node_layers, G, pymatching_indexer)
        where idxmap is a dict
        mapping tuples (t, qubit_set) to integer vertex indices in the
        decoding graph G. The list node_layers contains lists of nodes
        for each time step.
        """
        graph = nx.Graph()
        gauges = []
        stabilizers = []
        boundary = []
        if basis == "z":
            gauges = css_z_gauge_ops
            stabilizers = css_z_stabilizer_ops
            boundary = css_z_boundary
        elif basis == "x":
            gauges = css_x_gauge_ops
            stabilizers = css_x_stabilizer_ops
            boundary = css_x_boundary

        pymatching_indexer = Indexer()

        # Construct the decoding graph
        idx = 0  # vertex index counter
        idxmap = {}  # map from vertex data (t, qubits) to vertex index
        node_layers = []
        for time, layer in enumerate(layer_types):
            # Add vertices at time t
            node_layer = []
            if layer == "g":
                all_z = gauges
            elif layer == "s":
                all_z = stabilizers
            for supp in all_z:
                graph.add_node(idx, time=time, qubits=supp, highlighted=False)
                logger.debug("node %d t=%d %s", idx, time, supp)

                idxmap[(time, tuple(supp))] = idx
                node_layer.append(idx)
                idx += 1
            for supp in boundary:
                # Add optional is_boundary property for pymatching
                graph.add_node(idx, time=time, qubits=supp, highlighted=False, is_boundary=True)

                idxmap[(time, tuple(supp))] = idx
                node_layer.append(idx)
                idx += 1
            node_layers.append(node_layer)
            if layer == "g":
                all_z = gauges + boundary
            elif layer == "s":
                all_z = stabilizers + boundary
            # Add space-like edges at time t
            # The qubit sets of any pair of vertices at time
            # t can intersect on multiple qubits.
            # If they intersect, we add an edge and label it by
            # one of the common qubits. This makes an assumption
            # that the intersection operator is equivalent to a single
            # qubit operator modulo the gauge group.
            # Space-like edges do not correspond to syndrome errors, so the
            # syndrome property is an empty list.
            for i, op_g in enumerate(all_z):
                for j in range(i + 1, len(all_z)):
                    op_h = all_z[j]
                    com = list(set(op_g).intersection(set(op_h)))
                    if -1 in com:
                        com.remove(-1)
                    if len(com) > 0:
                        # Include properties for use with pymatching:
                        # qubit_id is an integer or set of integers
                        # weight is a floating point number
                        # error_probability is a floating point number
                        graph.add_edge(
                            idxmap[(time, tuple(op_g))],
                            idxmap[(time, tuple(op_h))],
                            qubits=[com[0]],
                            measurement_error=0,
                            weight=1,
                            highlighted=False,
                            qubit_id=pymatching_indexer[com[0]],
                            error_probability=0.01,
                        )
                        logger.debug("spacelike t=%d (%s, %s)", time, op_g, op_h)
                        logger.debug(
                            " qubits %s qubit_id %s",
                            [com[0]],
                            pymatching_indexer[com[0]],
                        )

            # Add boundary space-like edges
            for i in range(len(boundary) - 1):
                bound_g = boundary[i]
                bound_h = boundary[i + 1]
                # Include properties for use with pymatching:
                # qubit_id is an integer or set of integers
                # weight is a floating point number
                # error_probability is a floating point number
                graph.add_edge(
                    idxmap[(time, tuple(bound_g))],
                    idxmap[(time, tuple(bound_h))],
                    qubits=[],
                    measurement_error=0,
                    weight=0,
                    highlighted=False,
                    qubit_id=-1,
                    error_probability=0.0,
                )
                logger.debug("spacelike boundary t=%d (%s, %s)", time, bound_g, bound_h)

            # Add (space)time-like edges from t to t-1
            # By construction, the qubit sets of pairs of vertices at S and T
            # at times t-1 and t respectively
            # either (a) contain each other (S subset T or T subset S) and
            # |S|,|T|>1,
            # (b) intersect on one or more qubits, or (c) are disjoint.
            # In case (a), we add an edge that corresponds to a syndrome bit
            # error at time t-1.
            # In case (b), we add an edge that corresponds to a spacetime hook
            # error, i.e. a syndrome bit error at time t-1
            # together with an error on one of the common qubits. Again
            # this makes an assumption that all such errors are equivalent.
            # In case (c), we do not add an edge.
            # Important: some space-like hooks are not accounted for.
            # They can have longer paths between non-intersecting operators.
            # We will account for these in _revise_decoding_graph if needed.
            if time > 0:
                current_sets = gauges
                prior_sets = gauges
                if layer_types[time] == "s":
                    current_sets = stabilizers
                if layer_types[time - 1] == "s":
                    prior_sets = stabilizers
                for op_g in current_sets:
                    for op_h in prior_sets:
                        com = list(set(op_g).intersection(set(op_h)))
                        if -1 in com:
                            com.remove(-1)
                        if len(com) > 0:  # not Case (c)
                            # Include properties for use with pymatching:
                            # qubit_id is an integer or set of integers
                            # weight is a floating point number
                            # error_probability is a floating point number
                            # Case (a)
                            if set(com) == set(op_h) or set(com) == set(op_g):
                                graph.add_edge(
                                    idxmap[(time - 1, tuple(op_h))],
                                    idxmap[(time, tuple(op_g))],
                                    qubits=[],
                                    measurement_error=1,
                                    weight=1,
                                    highlighted=False,
                                    qubit_id=-1,
                                    error_probability=0.01,
                                )
                                logger.debug("timelike t=%d (%s, %s)", time, op_g, op_h)

                            else:  # Case (b)
                                q_idx = pymatching_indexer[com[0]]
                                graph.add_edge(
                                    idxmap[(time - 1, tuple(op_h))],
                                    idxmap[(time, tuple(op_g))],
                                    qubits=[com[0]],
                                    measurement_error=1,
                                    weight=1,
                                    highlighted=False,
                                    qubit_id=q_idx,
                                    error_probability=0.01,
                                )
                                logger.debug("spacetime hook t=%d (%s, %s)", time, op_g, op_h)
                                logger.debug(" qubits %s qubit_id %s", [com[0]], q_idx)

                # Add a single time-like edge between boundary vertices at
                # time t-1 and t
                graph.add_edge(
                    idxmap[(time - 1, tuple(boundary[0]))],
                    idxmap[(time, tuple(boundary[0]))],
                    qubits=[],
                    measurement_error=0,
                    weight=0,
                    highlighted=False,
                    qubit_id=-1,
                    error_probability=0.0,
                )
                logger.debug("boundarylink t=%d", time)
        logger.debug("indexer %s", pymatching_indexer)

        return idxmap, node_layers, graph, pymatching_indexer

=======
>>>>>>> 105c88e3
    def _highlighted_vertices(
        self,
        css_x_gauge_ops: List[Tuple[int]],
        css_x_stabilizer_ops: List[Tuple[int]],
        css_x_boundary: List[int],
        x_gauge_products: List[int],
        css_z_gauge_ops: List[Tuple[int]],
        css_z_stabilizer_ops: List[Tuple[int]],
        css_z_boundary: List[int],
        z_gauge_products: List[int],
        basis: str,
        layer_types: List[str],
        x_gauge_outcomes: List[List[int]],
        z_gauge_outcomes: List[List[int]],
        final_outcomes: List[int],
    ) -> Tuple[List[List[int]], List[Tuple[int, Tuple[int]]]]:
        """Identify highlighted vertices in the decoding graph for an outcome.

        Gauge operator measurement outcomes are lists of integers 0, 1.
        """
        if basis == "z":
            gauge_outcomes = z_gauge_outcomes
            gauges = css_z_gauge_ops
            stabilizers = css_z_stabilizer_ops
            boundary = css_z_boundary
            gauge_products = z_gauge_products
        elif basis == "x":
            gauge_outcomes = x_gauge_outcomes
            gauges = css_x_gauge_ops
            stabilizers = css_x_stabilizer_ops
            boundary = css_x_boundary
            gauge_products = x_gauge_products
        final_gauges = []
        for supp in gauges:
            parity = 0
            for i in supp:
                if i != -1:  # supp can contain -1 if no qubit at that site
                    parity += final_outcomes[i]
            final_gauges.append(parity % 2)
        gauge_outcomes.append(final_gauges)

        highlighted = []
        # Now iterate over the layers and look at appropriate
        # syndrome differences
        for i, ltype in enumerate(layer_types):
            if ltype == "g":
                # compare current and past gauge measurements
                # if a bit differs, the vertex (i, g) is highlighted
                for j, gauge_op in enumerate(gauges):
                    if (i == 0 and gauge_outcomes[i][j] == 1) or (
                        i > 0 and gauge_outcomes[i][j] != gauge_outcomes[i - 1][j]
                    ):
                        highlighted.append((i, tuple(gauge_op)))
            elif ltype == "s":
                # compare current and past stabilizer measurements
                # if a bit differs, the vertex (i, s) is highlighted
                for j, stab_op in enumerate(stabilizers):
                    outcome = 0
                    prior_outcome = 0
                    for k in gauge_products[j]:
                        outcome += gauge_outcomes[i][k]
                        if i > 0:
                            prior_outcome += gauge_outcomes[i - 1][k]
                    outcome %= 2
                    prior_outcome %= 2
                    if outcome != prior_outcome:
                        highlighted.append((i, tuple(stab_op)))
        logger.debug("|highlighted| = %d", len(highlighted))

        # If the total number of highlighted vertices is odd,
        # add a single special highlighted vertex at the boundary
        if len(highlighted) % 2 == 1:
            highlighted.append((0, tuple(boundary[0])))
        logger.debug("highlighted = %s", highlighted)
        return gauge_outcomes, highlighted

    def _compute_matching(
        self,
        idxmap: Dict[Tuple[int, List[int]], int],
        length: Dict[int, Dict[int, int]],
        highlighted: List[Tuple[int, Tuple[int]]],
    ) -> Set[Tuple[int, int]]:
        """Compute a min. weight perfect matching of highlighted vertices.

        highlighted is a list of highlighted vertices given as tuples
        (t, qubit_set).
        Return the matching.
        """
        gm = rx.PyGraph(multigraph=False)  # matching graph
        idx = 0  # vertex index in matching graph
        midxmap = {}  # map from (t, qubit_tuple) to vertex index
        for v in highlighted:
            gm.add_node({"dvertex": v})
            midxmap[v] = idx
            idx += 1
        for i, high_i in enumerate(highlighted):
            for j in range(i + 1, len(highlighted)):
                vi = midxmap[high_i]
                vj = midxmap[highlighted[j]]
                vip = idxmap[high_i]
                vjp = idxmap[highlighted[j]]
                gm.add_edge(vi, vj, {"weight": -length[vip][vjp]})

        def weight_fn(edge):
            return int(edge["weight"])

        matching = rx.max_weight_matching(gm, max_cardinality=True, weight_fn=weight_fn)
        return matching

    def _error_chain_for_vertex_path(
        self, graph: rx.PyGraph, vertex_path: List[int]
    ) -> Tuple[Set[int], Set[int]]:
        """Return a chain of qubit and measurement errors for a vertex path.

        Examine the edges along the path to extract the error chain.
        Store error chains as sets and merge using symmetric difference.
        The vertex_path is a list of retworkx node indices.
        """
        qubit_errors = set([])
        measurement_errors = set([])
        logger.debug("_error_chain_for_vertex_path %s", vertex_path)

        for i in range(len(vertex_path) - 1):
            v0 = vertex_path[i]
            v1 = vertex_path[i + 1]
            if graph.get_edge_data(v0, v1)["measurement_error"] == 1:
                measurement_errors ^= set(
                    [(graph.nodes()[v0]["time"], tuple(graph.nodes()[v0]["qubits"]))]
                )
<<<<<<< HEAD
            qubit_errors ^= set(graph[v0][v1]["qubits"])
            logger.debug(
=======
            qubit_errors ^= set(graph.get_edge_data(v0, v1)["qubits"])
            logging.debug(
>>>>>>> 105c88e3
                "_error_chain_for_vertex_path q = %s, m = %s",
                qubit_errors,
                measurement_errors,
            )

        return qubit_errors, measurement_errors

    def _compute_error_correction(
        self,
        gin: rx.PyGraph,
        idxmap: Dict[Tuple[int, List[int]], int],
        paths: Dict[int, Dict[int, List[int]]],
        matching,
        highlighted,
        export: bool = False,
        filename: str = "graphFile.json",
    ) -> Tuple[Set[int], Set[int]]:
        """Compute the qubit and measurement corrections.

        gin is the decoding graph.
        idxmap maps (t, qubit_idx) to vertex index.
        paths is all pairs shortest paths between vertices.
        matching is the perfect matching computed by _compute_matching.
        highlighted is the list of highlighted vertices computed by
        _highlighted_vertices.
        if export is True, write the decoding graph to filename with
        the corrective paths highlighted.
        Returns a tuple of sets, (qubit_errors, measurement_errors) where
        qubit_errors contains the indices of qubits with errors and
        measurement_errors contains tuples (t, qubit_set) indicating the
        failed measurement.
        """
        used_paths = []
        qubit_errors = set([])
        measurement_errors = set([])
        for p in matching:
            v0 = idxmap[highlighted[p[0]]]
            v1 = idxmap[highlighted[p[1]]]
            # Use the shortest paths between the matched vertices to
            # identify all of the qubits in the error chains
            path = paths[v0][v1]
            q, m = self._error_chain_for_vertex_path(gin, path)
            # Add the error chains modulo two to get the total correction
            # (uses set symmetric difference)
            qubit_errors ^= q
            measurement_errors ^= m
            used_paths.append(path)
        if export:
            self._highlight_vertex_paths_export_json(gin, used_paths, filename)
        return qubit_errors, measurement_errors

    def _highlight_vertex_paths_export_json(
        self, gin: rx.PyGraph, paths: List[List[int]], filename: str
    ):
        """Highlight the vertex paths and export JSON to file.

        paths is a list of vertex paths, each given as a list of
        vertex indices in the decoding graph.
        """
        graph = deepcopy(gin)
        for path in paths:
            # Highlight the endpoints of the path
            for i in [0, -1]:
                graph.nodes()[i]["highlighted"] = True
            # Highlight the edges along the path
            for i in range(len(path) - 1):
                idx = list(graph.graph.edge_list()).index((i, i + 1))
                graph.edges[idx]["highlighted"] = True
        self._export_json(graph, filename)

    def _export_json(self, graph: nx.Graph, filename: str):
        """Export a JSON formatted file with the graph data."""
        with open(filename, "w", encoding="utf-8") as fp:
            # The sympy fields are not serializable, so we
            # include the default function that casts to a string
            json.dump(nx.node_link_data(graph), fp, indent=4, default=str)
        fp.close()


def ret2net(graph):
    """Convert retworkx graph to equivalent networx graph."""
    nx_graph = nx.Graph()
    for j, node in enumerate(graph.nodes()):
        nx_graph.add_node(j)
        for k, v in node.items():
            nx.set_node_attributes(nx_graph, {j: v}, k)
    for j, (n0, n1) in enumerate(graph.edge_list()):
        nx_graph.add_edge(n0, n1)
        for k, v in graph.edges()[j].items():
            nx.set_edge_attributes(nx_graph, {(n0, n1): v}, k)
    return nx_graph<|MERGE_RESOLUTION|>--- conflicted
+++ resolved
@@ -15,13 +15,11 @@
 from pymatching import Matching
 
 from qiskit_qec.exceptions import QiskitQECError
-from qiskit_qec.theory_utils.indexer import Indexer
+from qiskit_qec.utils.indexer import Indexer
 from qiskit_qec.noise.paulinoisemodel import PauliNoiseModel
 from qiskit_qec.analysis.faultenumerator import FaultEnumerator
 from qiskit_qec.decoders.decoding_graph import DecodingGraph, CSSDecodingGraph
 from qiskit_qec.decoders.temp_code_util import temp_syndrome, temp_gauge_products
-
-logger = logging.getLogger(__name__)
 
 
 class CircuitModelMatchingDecoder(ABC):
@@ -99,25 +97,6 @@
 
         self.z_gauge_products = temp_gauge_products(self.css_z_stabilizer_ops, self.css_z_gauge_ops)
         self.x_gauge_products = temp_gauge_products(self.css_x_stabilizer_ops, self.css_x_gauge_ops)
-<<<<<<< HEAD
-        self.layer_types = self._layer_types(self.blocks, self.round_schedule, self.basis)
-        logger.debug("layer_types = %s", self.layer_types)
-        (
-            self.idxmap,
-            self.node_layers,
-            self.graph,
-            self.pymatching_indexer,
-        ) = self._decoding_graph(
-            self.css_x_gauge_ops,
-            self.css_x_stabilizer_ops,
-            self.css_x_boundary,
-            self.css_z_gauge_ops,
-            self.css_z_stabilizer_ops,
-            self.css_z_boundary,
-            self.layer_types,
-            self.basis,
-        )
-=======
 
         if decoding_graph:
             (
@@ -150,7 +129,6 @@
 
         logging.debug("layer_types = %s", self.layer_types)
 
->>>>>>> 105c88e3
         self.ridxmap = {v: k for k, v in self.idxmap.items()}
 
         self.circuit = circuit
@@ -175,14 +153,12 @@
                 self.layer_types,
                 fe,
             )
-            logger.debug("event_map = %s", self.event_map)
-
+            logging.debug("event_map = %s", self.event_map)
             self.symbols, self.edge_weight_polynomials = self._edge_weight_polynomials(
                 self.model, self.event_map
             )
-            logger.debug("symbols = %s", self.symbols)
-            logger.debug("edge_weight_polynomials = %s", self.edge_weight_polynomials)
-
+            logging.debug("symbols = %s", self.symbols)
+            logging.debug("edge_weight_polynomials = %s", self.edge_weight_polynomials)
             self.graph = self._revise_decoding_graph(
                 self.idxmap, self.graph, self.edge_weight_polynomials
             )
@@ -356,23 +332,12 @@
                     # be present. We solve this by keeping unweighted
                     # that are edges connected to the boundary. Instead
                     # we increase their weight to a large value.
-<<<<<<< HEAD
-                    edge[2]["weight"] = 1000000
-                    logger.info("increase edge weight (%d, %d)", edge[0], edge[1])
-
-                else:
-                    # Otherwise, remove the edge
-                    remove_list.append((edge[0], edge[1]))
-                    logger.info("remove edge (%d, %d)", edge[0], edge[1])
-
-=======
                     edge_data["weight"] = 1000000
                     logging.info("increase edge weight (%d, %d)", source, target)
                 else:
                     # Otherwise, remove the edge
                     remove_list.append((source, target))
                     logging.info("remove edge (%d, %d)", source, target)
->>>>>>> 105c88e3
         graph.remove_edges_from(remove_list)
         return graph
 
@@ -407,23 +372,16 @@
                 raise QiskitQECError("wrong number of error rate parameters")
             symbol_list = [self.symbols[s] for s in self.parameters]
             assignment = dict(zip(symbol_list, parameter_values))
-            logger.info("update_edge_weights %s", str(assignment))
-
+            logging.info("update_edge_weights %s", str(assignment))
             # P(chain) = \prod_i (1-p_i)^{1-l(i)}*p_i^{l(i)}
             #          \propto \prod_i ((1-p_i)/p_i)^{l(i)}
             # -log P(chain) \propto \sum_i -log[((1-p_i)/p_i)^{l(i)}]
             # p_i is the probability that edge i carries an error
             # l(i) is 1 if the link belongs to the chain and 0 otherwise
-<<<<<<< HEAD
-            for edge in self.graph.edges(data=True):
-                if "weight_poly" in edge[2]:
-                    logger.info(
-=======
             for source, target in self.graph.edge_list():
                 edge_data = self.graph.get_edge_data(source, target)
                 if "weight_poly" in edge_data:
                     logging.info(
->>>>>>> 105c88e3
                         "update_edge_weights (%d, %d) %s",
                         source,
                         target,
@@ -504,7 +462,7 @@
             comb = event[1][0]  # combination of faulty operations
             pauli = event[2][0]  # Pauli error string
             outcome = event[3]  # result of simulation
-            logger.debug("event %d %s %s %s", ctr, comb, pauli, outcome)
+            logging.debug("event %d %s %s %s", ctr, comb, pauli, outcome)
 
             (
                 x_gauge_outcomes,
@@ -515,10 +473,7 @@
             # Compute the highlighted vertices
             # Note that this only depends on the stabilizers at each
             # time and does not require an explicit decoding graph
-            (
-                gauge_outcomes,
-                highlighted,
-            ) = self._highlighted_vertices(  # pylint: disable=unused-variable
+            gauge_outcomes, highlighted = self._highlighted_vertices(
                 css_x_gauge_ops,
                 css_x_stabilizer_ops,
                 css_x_boundary,
@@ -533,9 +488,8 @@
                 z_gauge_outcomes,
                 final_outcomes,
             )
-            logger.debug("gauge_outcomes %s", gauge_outcomes)
-            logger.debug("highlighted %s", highlighted)
-
+            logging.debug("gauge_outcomes %s", gauge_outcomes)
+            logging.debug("highlighted %s", highlighted)
             # Examine the highlighted vertices to find the edge of the
             # decoding graph that corresponds with this fault event
             if len(highlighted) > 2:
@@ -599,7 +553,7 @@
                 # does not contain one of the names
                 for name in event_map[n1][n2].keys():
                     if name not in symbs:
-                        logger.warning("%s in event_map but not in model", name)
+                        logging.warning("%s in event_map but not in model", name)
                 # construct a linear approximation to the edge probability
                 # using the weights from the noise model
                 expr = 0
@@ -621,7 +575,7 @@
         These are the corrected values of the final transversal
         measurement in the basis given by self.basis.
         """
-        logger.debug("process: outcomes = %s", outcomes)
+        logging.debug("process: outcomes = %s", outcomes)
 
         x_gauge_outcomes, z_gauge_outcomes, final_outcomes = self._partition_outcomes(
             self.blocks, self.round_schedule, outcomes
@@ -642,17 +596,14 @@
             z_gauge_outcomes,
             final_outcomes,
         )
-        logger.info("process: gauge_outcomes = %s", gauge_outcomes)
-        logger.info("process: final_outcomes = %s", final_outcomes)
-        logger.info("process: highlighted = %s", highlighted)
+        logging.info("process: gauge_outcomes = %s", gauge_outcomes)
+        logging.info("process: final_outcomes = %s", final_outcomes)
+        logging.info("process: highlighted = %s", highlighted)
 
         if not self.usepymatching:
             matching = self._compute_matching(self.idxmap, self.length, highlighted)
-            logger.info("process: matching = %s", matching)
-            (
-                qubit_errors,
-                measurement_errors,  # pylint: disable=unused-variable
-            ) = self._compute_error_correction(  # pylint: disable=unused-variable
+            logging.info("process: matching = %s", matching)
+            qubit_errors, measurement_errors = self._compute_error_correction(
                 self.graph,
                 self.idxmap,
                 self.path,
@@ -661,9 +612,8 @@
                 export,
                 filename,
             )
-            logger.info("process: qubit_errors = %s", qubit_errors)
-            logger.debug("process: measurement_errors = %s", measurement_errors)
-
+            logging.info("process: qubit_errors = %s", qubit_errors)
+            logging.debug("process: measurement_errors = %s", measurement_errors)
         else:
             # Input: highlighted (list of highlighted vertices)
             # Output: qubit_errors (list of qubits to flip)
@@ -678,258 +628,22 @@
             for i, corr in enumerate(correction):
                 if corr == 1:
                     qubit_errors.append(self.pymatching_indexer.rlookup(i))
-            logger.info("process: qubit_errors = %s", qubit_errors)
+            logging.info("process: qubit_errors = %s", qubit_errors)
 
         corrected_outcomes = copy(final_outcomes)
         for i in qubit_errors:
             if i != -1:
                 corrected_outcomes[i] = (corrected_outcomes[i] + 1) % 2
-        logger.info("process: corrected_outcomes = %s", corrected_outcomes)
-
+        logging.info("process: corrected_outcomes = %s", corrected_outcomes)
         if self.basis == "z":
             test = temp_syndrome(corrected_outcomes, self.css_z_stabilizer_ops)
         elif self.basis == "x":
             test = temp_syndrome(corrected_outcomes, self.css_x_stabilizer_ops)
-        logger.debug("process: test syndrome = %s", test)
-
+        logging.debug("process: test syndrome = %s", test)
         if sum(test) != 0:
             raise QiskitQECError("decoder failure: syndrome should be trivial!")
         return corrected_outcomes
 
-<<<<<<< HEAD
-    def export_decoding_graph_json(self, filename: str):
-        """Write a file containing the decoding graph."""
-        self._export_json(self.graph, filename)
-
-    def _layer_types(self, blocks: int, round_schedule: str, basis: str) -> List[str]:
-        """Return a list of decoding graph layer types.
-
-        The entries are 'g' for gauge and 's' for stabilizer.
-        """
-        layer_types = []
-        last_step = basis
-        for _ in range(blocks):
-            for step in round_schedule:
-                if basis == "z" and step == "z" and last_step == "z":
-                    layer_types.append("g")
-                elif basis == "z" and step == "z" and last_step == "x":
-                    layer_types.append("s")
-                elif basis == "x" and step == "x" and last_step == "x":
-                    layer_types.append("g")
-                elif basis == "x" and step == "x" and last_step == "z":
-                    layer_types.append("s")
-                last_step = step
-        if last_step == basis:
-            layer_types.append("g")
-        else:
-            layer_types.append("s")
-        return layer_types
-
-    def _decoding_graph(
-        self,
-        css_x_gauge_ops: List[Tuple[int]],
-        css_x_stabilizer_ops: List[Tuple[int]],
-        css_x_boundary: List[Tuple[int]],
-        css_z_gauge_ops: List[Tuple[int]],
-        css_z_stabilizer_ops: List[Tuple[int]],
-        css_z_boundary: List[Tuple[int]],
-        layer_types: List[str],
-        basis: str,
-    ) -> Tuple[Dict[Tuple[int, List[int]], int], List[List[int]], nx.Graph, Indexer]:
-        """Construct the decoding graph for the given basis.
-
-        This method sets edge weights all to 1 and is based on
-        computing intersections of operator supports.
-
-        Returns a tuple (idxmap, node_layers, G, pymatching_indexer)
-        where idxmap is a dict
-        mapping tuples (t, qubit_set) to integer vertex indices in the
-        decoding graph G. The list node_layers contains lists of nodes
-        for each time step.
-        """
-        graph = nx.Graph()
-        gauges = []
-        stabilizers = []
-        boundary = []
-        if basis == "z":
-            gauges = css_z_gauge_ops
-            stabilizers = css_z_stabilizer_ops
-            boundary = css_z_boundary
-        elif basis == "x":
-            gauges = css_x_gauge_ops
-            stabilizers = css_x_stabilizer_ops
-            boundary = css_x_boundary
-
-        pymatching_indexer = Indexer()
-
-        # Construct the decoding graph
-        idx = 0  # vertex index counter
-        idxmap = {}  # map from vertex data (t, qubits) to vertex index
-        node_layers = []
-        for time, layer in enumerate(layer_types):
-            # Add vertices at time t
-            node_layer = []
-            if layer == "g":
-                all_z = gauges
-            elif layer == "s":
-                all_z = stabilizers
-            for supp in all_z:
-                graph.add_node(idx, time=time, qubits=supp, highlighted=False)
-                logger.debug("node %d t=%d %s", idx, time, supp)
-
-                idxmap[(time, tuple(supp))] = idx
-                node_layer.append(idx)
-                idx += 1
-            for supp in boundary:
-                # Add optional is_boundary property for pymatching
-                graph.add_node(idx, time=time, qubits=supp, highlighted=False, is_boundary=True)
-
-                idxmap[(time, tuple(supp))] = idx
-                node_layer.append(idx)
-                idx += 1
-            node_layers.append(node_layer)
-            if layer == "g":
-                all_z = gauges + boundary
-            elif layer == "s":
-                all_z = stabilizers + boundary
-            # Add space-like edges at time t
-            # The qubit sets of any pair of vertices at time
-            # t can intersect on multiple qubits.
-            # If they intersect, we add an edge and label it by
-            # one of the common qubits. This makes an assumption
-            # that the intersection operator is equivalent to a single
-            # qubit operator modulo the gauge group.
-            # Space-like edges do not correspond to syndrome errors, so the
-            # syndrome property is an empty list.
-            for i, op_g in enumerate(all_z):
-                for j in range(i + 1, len(all_z)):
-                    op_h = all_z[j]
-                    com = list(set(op_g).intersection(set(op_h)))
-                    if -1 in com:
-                        com.remove(-1)
-                    if len(com) > 0:
-                        # Include properties for use with pymatching:
-                        # qubit_id is an integer or set of integers
-                        # weight is a floating point number
-                        # error_probability is a floating point number
-                        graph.add_edge(
-                            idxmap[(time, tuple(op_g))],
-                            idxmap[(time, tuple(op_h))],
-                            qubits=[com[0]],
-                            measurement_error=0,
-                            weight=1,
-                            highlighted=False,
-                            qubit_id=pymatching_indexer[com[0]],
-                            error_probability=0.01,
-                        )
-                        logger.debug("spacelike t=%d (%s, %s)", time, op_g, op_h)
-                        logger.debug(
-                            " qubits %s qubit_id %s",
-                            [com[0]],
-                            pymatching_indexer[com[0]],
-                        )
-
-            # Add boundary space-like edges
-            for i in range(len(boundary) - 1):
-                bound_g = boundary[i]
-                bound_h = boundary[i + 1]
-                # Include properties for use with pymatching:
-                # qubit_id is an integer or set of integers
-                # weight is a floating point number
-                # error_probability is a floating point number
-                graph.add_edge(
-                    idxmap[(time, tuple(bound_g))],
-                    idxmap[(time, tuple(bound_h))],
-                    qubits=[],
-                    measurement_error=0,
-                    weight=0,
-                    highlighted=False,
-                    qubit_id=-1,
-                    error_probability=0.0,
-                )
-                logger.debug("spacelike boundary t=%d (%s, %s)", time, bound_g, bound_h)
-
-            # Add (space)time-like edges from t to t-1
-            # By construction, the qubit sets of pairs of vertices at S and T
-            # at times t-1 and t respectively
-            # either (a) contain each other (S subset T or T subset S) and
-            # |S|,|T|>1,
-            # (b) intersect on one or more qubits, or (c) are disjoint.
-            # In case (a), we add an edge that corresponds to a syndrome bit
-            # error at time t-1.
-            # In case (b), we add an edge that corresponds to a spacetime hook
-            # error, i.e. a syndrome bit error at time t-1
-            # together with an error on one of the common qubits. Again
-            # this makes an assumption that all such errors are equivalent.
-            # In case (c), we do not add an edge.
-            # Important: some space-like hooks are not accounted for.
-            # They can have longer paths between non-intersecting operators.
-            # We will account for these in _revise_decoding_graph if needed.
-            if time > 0:
-                current_sets = gauges
-                prior_sets = gauges
-                if layer_types[time] == "s":
-                    current_sets = stabilizers
-                if layer_types[time - 1] == "s":
-                    prior_sets = stabilizers
-                for op_g in current_sets:
-                    for op_h in prior_sets:
-                        com = list(set(op_g).intersection(set(op_h)))
-                        if -1 in com:
-                            com.remove(-1)
-                        if len(com) > 0:  # not Case (c)
-                            # Include properties for use with pymatching:
-                            # qubit_id is an integer or set of integers
-                            # weight is a floating point number
-                            # error_probability is a floating point number
-                            # Case (a)
-                            if set(com) == set(op_h) or set(com) == set(op_g):
-                                graph.add_edge(
-                                    idxmap[(time - 1, tuple(op_h))],
-                                    idxmap[(time, tuple(op_g))],
-                                    qubits=[],
-                                    measurement_error=1,
-                                    weight=1,
-                                    highlighted=False,
-                                    qubit_id=-1,
-                                    error_probability=0.01,
-                                )
-                                logger.debug("timelike t=%d (%s, %s)", time, op_g, op_h)
-
-                            else:  # Case (b)
-                                q_idx = pymatching_indexer[com[0]]
-                                graph.add_edge(
-                                    idxmap[(time - 1, tuple(op_h))],
-                                    idxmap[(time, tuple(op_g))],
-                                    qubits=[com[0]],
-                                    measurement_error=1,
-                                    weight=1,
-                                    highlighted=False,
-                                    qubit_id=q_idx,
-                                    error_probability=0.01,
-                                )
-                                logger.debug("spacetime hook t=%d (%s, %s)", time, op_g, op_h)
-                                logger.debug(" qubits %s qubit_id %s", [com[0]], q_idx)
-
-                # Add a single time-like edge between boundary vertices at
-                # time t-1 and t
-                graph.add_edge(
-                    idxmap[(time - 1, tuple(boundary[0]))],
-                    idxmap[(time, tuple(boundary[0]))],
-                    qubits=[],
-                    measurement_error=0,
-                    weight=0,
-                    highlighted=False,
-                    qubit_id=-1,
-                    error_probability=0.0,
-                )
-                logger.debug("boundarylink t=%d", time)
-        logger.debug("indexer %s", pymatching_indexer)
-
-        return idxmap, node_layers, graph, pymatching_indexer
-
-=======
->>>>>>> 105c88e3
     def _highlighted_vertices(
         self,
         css_x_gauge_ops: List[Tuple[int]],
@@ -997,13 +711,12 @@
                     prior_outcome %= 2
                     if outcome != prior_outcome:
                         highlighted.append((i, tuple(stab_op)))
-        logger.debug("|highlighted| = %d", len(highlighted))
-
+        logging.debug("|highlighted| = %d", len(highlighted))
         # If the total number of highlighted vertices is odd,
         # add a single special highlighted vertex at the boundary
         if len(highlighted) % 2 == 1:
             highlighted.append((0, tuple(boundary[0])))
-        logger.debug("highlighted = %s", highlighted)
+        logging.debug("highlighted = %s", highlighted)
         return gauge_outcomes, highlighted
 
     def _compute_matching(
@@ -1050,8 +763,7 @@
         """
         qubit_errors = set([])
         measurement_errors = set([])
-        logger.debug("_error_chain_for_vertex_path %s", vertex_path)
-
+        logging.debug("_error_chain_for_vertex_path %s", vertex_path)
         for i in range(len(vertex_path) - 1):
             v0 = vertex_path[i]
             v1 = vertex_path[i + 1]
@@ -1059,18 +771,12 @@
                 measurement_errors ^= set(
                     [(graph.nodes()[v0]["time"], tuple(graph.nodes()[v0]["qubits"]))]
                 )
-<<<<<<< HEAD
-            qubit_errors ^= set(graph[v0][v1]["qubits"])
-            logger.debug(
-=======
             qubit_errors ^= set(graph.get_edge_data(v0, v1)["qubits"])
             logging.debug(
->>>>>>> 105c88e3
                 "_error_chain_for_vertex_path q = %s, m = %s",
                 qubit_errors,
                 measurement_errors,
             )
-
         return qubit_errors, measurement_errors
 
     def _compute_error_correction(
