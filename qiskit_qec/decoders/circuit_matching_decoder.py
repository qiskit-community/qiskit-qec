--- conflicted
+++ resolved
@@ -1,12 +1,5 @@
 """Abstract object for matching decoders for CSS codes and circuit noise."""
 
-<<<<<<< HEAD
-from copy import copy
-from math import log
-from abc import ABC, abstractmethod
-from typing import List, Tuple, Dict
-=======
->>>>>>> 6df2a897
 import logging
 from abc import ABC, abstractmethod
 from copy import copy
@@ -14,19 +7,6 @@
 from typing import Dict, List, Tuple
 from sympy import Poly, Symbol, symbols
 
-<<<<<<< HEAD
-from sympy import Poly, symbols, Symbol
-from qiskit import QuantumCircuit
-import retworkx as rx
-
-from qiskit_qec.exceptions import QiskitQECError
-from qiskit_qec.noise.paulinoisemodel import PauliNoiseModel
-from qiskit_qec.analysis.faultenumerator import FaultEnumerator
-from qiskit_qec.decoders.decoding_graph import DecodingGraph, CSSDecodingGraph
-from qiskit_qec.decoders.temp_code_util import temp_syndrome, temp_gauge_products
-from qiskit_qec.decoders.pymatching_matcher import PyMatchingMatcher
-from qiskit_qec.decoders.retworkx_matcher import RetworkXMatcher
-=======
 import retworkx as rx
 from qiskit import QuantumCircuit
 from qiskit_qec.analysis.faultenumerator import FaultEnumerator
@@ -36,7 +16,6 @@
 from qiskit_qec.decoders.temp_code_util import temp_gauge_products, temp_syndrome
 from qiskit_qec.exceptions import QiskitQECError
 from qiskit_qec.noise.paulinoisemodel import PauliNoiseModel
->>>>>>> 6df2a897
 
 
 class CircuitModelMatchingDecoder(ABC):
