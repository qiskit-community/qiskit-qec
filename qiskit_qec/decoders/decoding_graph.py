--- conflicted
+++ resolved
@@ -56,11 +56,8 @@
             S = rx.PyGraph(multigraph=False)
             self.hyperedges = []
 
-<<<<<<< HEAD
-=======
         if self.code is not None:
 
->>>>>>> 91800e22
             # get the circuit used as the base case
             if isinstance(self.code.circuit, dict):
                 if "base" not in dir(self.code):
@@ -71,25 +68,6 @@
             else:
                 qc = self.code.circuit
 
-<<<<<<< HEAD
-            if self.code is not None:
-                fe = FaultEnumerator(qc, method="stabilizer")
-                blocks = list(fe.generate_blocks())
-                fault_paths = list(itertools.chain(*blocks))
-
-                for _, _, _, output in fault_paths:
-                    string = "".join([str(c) for c in output[::-1]])
-                    nodes = self.code.string2nodes(string)
-                    for node in nodes:
-                        if node not in S.nodes():
-                            S.add_node(node)
-                    hyperedge = {}
-                    for source in nodes:
-                        for target in nodes:
-                            if target != source:
-                                n0 = S.nodes().index(source)
-                                n1 = S.nodes().index(target)
-=======
             fe = FaultEnumerator(qc, method="stabilizer")
             blocks = list(fe.generate_blocks())
             fault_paths = list(itertools.chain(*blocks))
@@ -110,7 +88,6 @@
                             if not (source["is_boundary"] and target["is_boundary"]):
                                 qubits = list(set(source["qubits"]).intersection(target["qubits"]))
                             if source["time"] != target["time"] and len(qubits) > 1:
->>>>>>> 91800e22
                                 qubits = []
                                 if not (source["is_boundary"] and target["is_boundary"]):
                                     qubits = list(
