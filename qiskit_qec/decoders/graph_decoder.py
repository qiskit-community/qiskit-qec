# -*- coding: utf-8 -*-

# This code is part of Qiskit.
#
# (C) Copyright IBM 2019.
#
# This code is licensed under the Apache License, Version 2.0. You may
# obtain a copy of this license in the LICENSE.txt file in the root directory
# of this source tree or at http://www.apache.org/licenses/LICENSE-2.0.
#
# Any modifications or derivative works of this code must retain this
# copyright notice, and modified files need to carry a notice indicating
# that they have been altered from the originals.

# pylint: disable=invalid-name

"""
Decoders for quantum error correction codes, with a focus on those that can be
expressed as solving a graph-theoretic problem.
"""


import warnings
import retworkx as rx
<<<<<<< HEAD
import numpy as np

from qiskit import QuantumCircuit

try:
    from qiskit.providers.aer import Aer

    HAS_AER = True
except ImportError:
    from qiskit import BasicAer

    HAS_AER = False


class DecodingGraph:
    """
    Class to construct the graph corresponding to the possible syndromes
    of a quantum error correction code, and then run suitable decoders.
    """

    def __init__(self, code):
        """
        Args:
            code (CodeCircuit): The QEC code circuit object for which this decoder
                will be used.
        """

        self.code = code

        self.S = self._make_syndrome_graph()

    def _make_syndrome_graph(self, results=None):

        S = rx.PyGraph(multigraph=False)
        if results:

            for string in results:
                nodes = self.code.string2nodes(string)
                for node in nodes:
                    if node not in S.nodes():
                        S.add_node(node)
                for source in nodes:
                    for target in nodes:
                        if target != source:
                            n0 = S.nodes().index(source)
                            n1 = S.nodes().index(target)
                            S.add_edge(n0, n1, 1)

        else:
            qc = self.code.circuit["0"]

            blank_qc = QuantumCircuit()
            for qreg in qc.qregs:
                blank_qc.add_register(qreg)
            for creg in qc.cregs:
                blank_qc.add_register(creg)

            error_circuit = {}
            circuit_name = {}
            depth = len(qc)
            for j in range(depth):
                gate = qc.data[j][0].name
                qubits = qc.data[j][1]
                if gate not in ["measure", "reset"]:
                    for error in ["x", "y", "z"]:
                        for qubit in qubits:
                            temp_qc = copy.deepcopy(blank_qc)
                            temp_qc.name = str((j, qubit, error))
                            temp_qc.data = qc.data[0:j]
                            getattr(temp_qc, error)(qubit)
                            temp_qc.data += qc.data[j : depth + 1]
                            circuit_name[(j, qubit, error)] = temp_qc.name
                            error_circuit[temp_qc.name] = temp_qc
                elif gate == "measure":
                    pre_error = "x"
                    for post_error in ["id", "x"]:
                        for qubit in qubits:
                            temp_qc = copy.deepcopy(blank_qc)
                            temp_qc.name = str((j, qubit, pre_error + "_" + post_error))
                            temp_qc.data = qc.data[0:j]
                            getattr(temp_qc, pre_error)(qubit)
                            temp_qc.data.append(qc.data[j])
                            getattr(temp_qc, post_error)(qubit)
                            temp_qc.data += qc.data[j + 1 : depth + 1]
                            circuit_name[(j, qubit, pre_error + "_" + post_error)] = temp_qc.name
                            error_circuit[temp_qc.name] = temp_qc

            if HAS_AER:
                simulator = Aer.get_backend("aer_simulator")
            else:
                simulator = BasicAer.get_backend("qasm_simulator")

            job = simulator.run(list(error_circuit.values()), shots=1)

            node_map = {}
            for j in range(depth):
                gate = qc.data[j][0].name
                qubits = qc.data[j][1]
                errors = ["x", "y", "z"] * (gate not in ["reset", "measure"]) + [
                    "x_id",
                    "x_x",
                ] * (gate == "measure")
                for error in errors:
                    for qubit in qubits:

                        results = job.result().get_counts(str((j, qubit, error)))
                        for string in results:
                            nodes = self.code.string2nodes(string)

                            assert len(nodes) in [0, 2], (
                                "Error of type "
                                + error
                                + " on qubit "
                                + str(qubit)
                                + " at depth "
                                + str(j)
                                + " creates "
                                + str(len(nodes))
                                + " nodes in syndrome graph, instead of 2."
                            )
                            for node in nodes:
                                if node not in node_map.values():
                                    node_map[S.add_node(node)] = node
                            for source in nodes:
                                for target in nodes:
                                    if target != source:
                                        ns = list(node_map.keys())[
                                            list(node_map.values()).index(source)
                                        ]
                                        nt = list(node_map.keys())[
                                            list(node_map.values()).index(target)
                                        ]
                                        S.add_edge(ns, nt, 1)

        return S

    def get_error_probs(self, results, logical="0"):
        """
        Generate probabilities of single error events from result counts.
        Args:
            results (dict): A results dictionary.
            logical (string): Logical value whose results are used.
        Returns:
            dict: Keys are the edges for specific error
            events, and values are the calculated probabilities
        Additional information:
            Uses `results` to estimate the probability of the errors that
            create the pairs of nodes specified by the edge.
            Default calculation method is that of Spitz, et al.
            https://doi.org/10.1002/qute.201800012
        """

        shots = sum(results.values())

        neighbours = {}
        av_v = {}
        for n in self.S.node_indexes():
            av_v[n] = 0
            neighbours[n] = []

        av_vv = {}
        av_xor = {}
        for n0, n1 in self.S.edge_list():
            av_vv[n0, n1] = 0
            av_xor[n0, n1] = 0
            neighbours[n0].append(n1)
            neighbours[n1].append(n0)

        for string in results:

            # list of i for which v_i=1
            error_nodes = self.code.string2nodes(string, logical=logical)

            for node0 in error_nodes:
                n0 = self.S.nodes().index(node0)
                av_v[n0] += results[string]
                for n1 in neighbours[n0]:
                    node1 = self.S[n1]
                    if node1 in error_nodes and (n0, n1) in av_vv:
                        av_vv[n0, n1] += results[string]
                    if node1 not in error_nodes:
                        if (n0, n1) in av_xor:
                            av_xor[n0, n1] += results[string]
                        else:
                            av_xor[n1, n0] += results[string]

        for n in self.S.node_indexes():
            av_v[n] /= shots
        for n0, n1 in self.S.edge_list():
            av_vv[n0, n1] /= shots
            av_xor[n0, n1] /= shots

        boundary = []
        error_probs = {}
        for n0, n1 in self.S.edge_list():

            if self.S[n0]["is_logical"]:
                boundary.append(n1)
            elif self.S[n1]["is_logical"]:
                boundary.append(n0)
            else:
                if (1 - 2 * av_xor[n0, n1]) != 0:
                    x = (av_vv[n0, n1] - av_v[n0] * av_v[n1]) / (1 - 2 * av_xor[n0, n1])
                    error_probs[n0, n1] = max(0, 0.5 - np.sqrt(0.25 - x))
                else:
                    error_probs[n0, n1] = np.nan

        prod = {}
        for n0 in boundary:
            for n1 in self.S.node_indexes():
                if n0 != n1:
                    if n0 not in prod:
                        prod[n0] = 1
                    if (n0, n1) in error_probs:
                        prod[n0] *= 1 - 2 * error_probs[n0, n1]
                    elif (n1, n0) in error_probs:
                        prod[n0] *= 1 - 2 * error_probs[n1, n0]

        for n0 in boundary:
            error_probs[n0, n0] = 0.5 + (av_v[n0] - 0.5) / prod[n0]

        return error_probs

    def weight_syndrome_graph(self, results):
        """Generate weighted syndrome graph from result counts.

        Args:
            results (dict): A results dictionary, as produced by the
            `process_results` method of the code.

        Additional information:
            Uses `results` to estimate the probability of the errors that
            create the pairs of nodes in S. The edge weights are then
            replaced with the corresponding -log(p/(1-p).
        """

        error_probs = self.get_error_probs(results)

        for edge in self.S.edge_list():
            p = error_probs[self.S[edge[0]], self.S[edge[1]]]
            if p == 0:
                w = np.inf
            elif 1 - p == 1:
                w = -np.inf
            else:
                w = -np.log(p / (1 - p))
            self.S.update_edge(edge[0], edge[1], w)

    def make_error_graph(self, string):
        """
        Args:
            string (str): A string describing the output from the code.

        Returns:
            E: The subgraph of S which corresponds to the non-trivial
            syndrome elements in the given string.
        """

        E = rx.PyGraph(multigraph=False)
        nodes = self.code.string2nodes(string, all_logicals=True)
        for node in nodes:
            if node not in E.nodes():
                E.add_node(node)

        # for each pair of nodes in error create an edge and weight with the
        # distance
        distance_matrix = rx.graph_floyd_warshall_numpy(self.S, weight_fn=float)

        for source_index in E.node_indexes():
            for target_index in E.node_indexes():
                source = E[source_index]
                target = E[target_index]
                if target != source:
                    distance = int(
                        distance_matrix[self.S.nodes().index(source)][self.S.nodes().index(target)]
                    )
                    E.add_edge(source_index, target_index, -distance)
        return E
=======
>>>>>>> 0f59aa09


class GraphDecoder:
    """
    Class to construct the graph corresponding to the possible syndromes
    of a quantum error correction code, and then run suitable decoders.
    """

    def __init__(self, graph):
        """
        Args:
            graph (GraphDecoder): The decoder graph on which decoding is performed.
        """

        self.graph = graph

    def matching(self, string):
        """
        Args:
            string (str): A string describing the output from the code.

        Returns:
            str: Corrected values for logical operators that correspond to nodes.

        Additional information:
            This function can be run directly, or used indirectly to
            calculate a logical error probability with `get_logical_prob`
        """

        # this matching algorithm is designed for a single graph
        E = self.graph.make_error_graph(string)

        # set up graph that is like E, but each syndrome node is connected to a
        # separate copy of the nearest logical node
        E_matching = rx.PyGraph(multigraph=False)
        syndrome_nodes = []
        logical_nodes = []
        logical_neighbours = []
        for node in E.nodes():
            E_matching.add_node(node)
            if node["is_logical"]:
                logical_nodes.append(node)
            else:
                syndrome_nodes.append(node)
        for source in syndrome_nodes:
            n0 = E.nodes().index(source)
            for target in syndrome_nodes:
                n1 = E.nodes().index(target)
                if target != source:
                    E_matching.add_edge(
                        n0,
                        n1,
                        E.get_edge_data(n0, n1),
                    )

            potential_logical = {}
            for target in logical_nodes:
                n1 = E.nodes().index(target)
                potential_logical[n1] = E.get_edge_data(n0, n1)
            nearest_logical = max(potential_logical, key=potential_logical.get)
            nl_target = E[nearest_logical].copy()
            nl_target["connected_to"] = source.copy()
            if nl_target not in E_matching.nodes():
                E_matching.add_node(nl_target)
            E_matching.add_edge(
                n0,
                E_matching.nodes().index(nl_target),
                potential_logical[nearest_logical],
            )
            logical_neighbours.append(nl_target)
        for source in logical_neighbours:
            for target in logical_neighbours:
                if target != source:
                    n0 = E_matching.nodes().index(source)
                    n1 = E_matching.nodes().index(target)
                    E_matching.add_edge(n0, n1, 0)
        # do the matching on this
        matches = rx.max_weight_matching(E_matching, max_cardinality=True, weight_fn=lambda x: x)
        # use it to construct and return a corrected logical string
        logicals = self.graph.code.string2raw_logicals(string)
        for (n0, n1) in matches:
            source = E_matching[n0]
            target = E_matching[n1]
            sil = E_matching[n0]["is_logical"]
            til = E_matching[n1]["is_logical"]
            if sil and not til:
                elem = E_matching[n0]["element"]
                logicals[elem] = str((int(logicals[elem]) + 1) % 2)
            if til and not sil:
                elem = E_matching[n1]["element"]
                logicals[elem] = str((int(logicals[elem]) + 1) % 2)

        return logicals

    def get_logical_prob(self, results, logical="0", algorithm="matching"):
        """
        Args:
            results (dict): A results dictionary from running a circuit
            of the code.
            logical (str): Encoded logical value at readout.
            algorithm (str): Choice of which decoder to use.

        Returns:
            dict: Dictionary of logical error probabilities for
            each of the encoded logical states whose results were given in
            the input.
        """

        shots = 0
        incorrect_shots = 0

        corrected_results = {}
        if algorithm == "matching":
            for string in results:
                corr_str = self.matching(string)[0]
                if corr_str in corrected_results:
                    corrected_results[corr_str] += results[string]
                else:
                    corrected_results[corr_str] = results[string]
        else:
            warnings.warn(
                "The requested algorithm " + str(algorithm) + " is not known.",
                Warning,
            )

        for string, samples in corrected_results.items():
            shots += samples
            if string != str(logical):
                incorrect_shots += samples

        logical_prob = incorrect_shots / shots

        return logical_prob<|MERGE_RESOLUTION|>--- conflicted
+++ resolved
@@ -22,287 +22,6 @@
 
 import warnings
 import retworkx as rx
-<<<<<<< HEAD
-import numpy as np
-
-from qiskit import QuantumCircuit
-
-try:
-    from qiskit.providers.aer import Aer
-
-    HAS_AER = True
-except ImportError:
-    from qiskit import BasicAer
-
-    HAS_AER = False
-
-
-class DecodingGraph:
-    """
-    Class to construct the graph corresponding to the possible syndromes
-    of a quantum error correction code, and then run suitable decoders.
-    """
-
-    def __init__(self, code):
-        """
-        Args:
-            code (CodeCircuit): The QEC code circuit object for which this decoder
-                will be used.
-        """
-
-        self.code = code
-
-        self.S = self._make_syndrome_graph()
-
-    def _make_syndrome_graph(self, results=None):
-
-        S = rx.PyGraph(multigraph=False)
-        if results:
-
-            for string in results:
-                nodes = self.code.string2nodes(string)
-                for node in nodes:
-                    if node not in S.nodes():
-                        S.add_node(node)
-                for source in nodes:
-                    for target in nodes:
-                        if target != source:
-                            n0 = S.nodes().index(source)
-                            n1 = S.nodes().index(target)
-                            S.add_edge(n0, n1, 1)
-
-        else:
-            qc = self.code.circuit["0"]
-
-            blank_qc = QuantumCircuit()
-            for qreg in qc.qregs:
-                blank_qc.add_register(qreg)
-            for creg in qc.cregs:
-                blank_qc.add_register(creg)
-
-            error_circuit = {}
-            circuit_name = {}
-            depth = len(qc)
-            for j in range(depth):
-                gate = qc.data[j][0].name
-                qubits = qc.data[j][1]
-                if gate not in ["measure", "reset"]:
-                    for error in ["x", "y", "z"]:
-                        for qubit in qubits:
-                            temp_qc = copy.deepcopy(blank_qc)
-                            temp_qc.name = str((j, qubit, error))
-                            temp_qc.data = qc.data[0:j]
-                            getattr(temp_qc, error)(qubit)
-                            temp_qc.data += qc.data[j : depth + 1]
-                            circuit_name[(j, qubit, error)] = temp_qc.name
-                            error_circuit[temp_qc.name] = temp_qc
-                elif gate == "measure":
-                    pre_error = "x"
-                    for post_error in ["id", "x"]:
-                        for qubit in qubits:
-                            temp_qc = copy.deepcopy(blank_qc)
-                            temp_qc.name = str((j, qubit, pre_error + "_" + post_error))
-                            temp_qc.data = qc.data[0:j]
-                            getattr(temp_qc, pre_error)(qubit)
-                            temp_qc.data.append(qc.data[j])
-                            getattr(temp_qc, post_error)(qubit)
-                            temp_qc.data += qc.data[j + 1 : depth + 1]
-                            circuit_name[(j, qubit, pre_error + "_" + post_error)] = temp_qc.name
-                            error_circuit[temp_qc.name] = temp_qc
-
-            if HAS_AER:
-                simulator = Aer.get_backend("aer_simulator")
-            else:
-                simulator = BasicAer.get_backend("qasm_simulator")
-
-            job = simulator.run(list(error_circuit.values()), shots=1)
-
-            node_map = {}
-            for j in range(depth):
-                gate = qc.data[j][0].name
-                qubits = qc.data[j][1]
-                errors = ["x", "y", "z"] * (gate not in ["reset", "measure"]) + [
-                    "x_id",
-                    "x_x",
-                ] * (gate == "measure")
-                for error in errors:
-                    for qubit in qubits:
-
-                        results = job.result().get_counts(str((j, qubit, error)))
-                        for string in results:
-                            nodes = self.code.string2nodes(string)
-
-                            assert len(nodes) in [0, 2], (
-                                "Error of type "
-                                + error
-                                + " on qubit "
-                                + str(qubit)
-                                + " at depth "
-                                + str(j)
-                                + " creates "
-                                + str(len(nodes))
-                                + " nodes in syndrome graph, instead of 2."
-                            )
-                            for node in nodes:
-                                if node not in node_map.values():
-                                    node_map[S.add_node(node)] = node
-                            for source in nodes:
-                                for target in nodes:
-                                    if target != source:
-                                        ns = list(node_map.keys())[
-                                            list(node_map.values()).index(source)
-                                        ]
-                                        nt = list(node_map.keys())[
-                                            list(node_map.values()).index(target)
-                                        ]
-                                        S.add_edge(ns, nt, 1)
-
-        return S
-
-    def get_error_probs(self, results, logical="0"):
-        """
-        Generate probabilities of single error events from result counts.
-        Args:
-            results (dict): A results dictionary.
-            logical (string): Logical value whose results are used.
-        Returns:
-            dict: Keys are the edges for specific error
-            events, and values are the calculated probabilities
-        Additional information:
-            Uses `results` to estimate the probability of the errors that
-            create the pairs of nodes specified by the edge.
-            Default calculation method is that of Spitz, et al.
-            https://doi.org/10.1002/qute.201800012
-        """
-
-        shots = sum(results.values())
-
-        neighbours = {}
-        av_v = {}
-        for n in self.S.node_indexes():
-            av_v[n] = 0
-            neighbours[n] = []
-
-        av_vv = {}
-        av_xor = {}
-        for n0, n1 in self.S.edge_list():
-            av_vv[n0, n1] = 0
-            av_xor[n0, n1] = 0
-            neighbours[n0].append(n1)
-            neighbours[n1].append(n0)
-
-        for string in results:
-
-            # list of i for which v_i=1
-            error_nodes = self.code.string2nodes(string, logical=logical)
-
-            for node0 in error_nodes:
-                n0 = self.S.nodes().index(node0)
-                av_v[n0] += results[string]
-                for n1 in neighbours[n0]:
-                    node1 = self.S[n1]
-                    if node1 in error_nodes and (n0, n1) in av_vv:
-                        av_vv[n0, n1] += results[string]
-                    if node1 not in error_nodes:
-                        if (n0, n1) in av_xor:
-                            av_xor[n0, n1] += results[string]
-                        else:
-                            av_xor[n1, n0] += results[string]
-
-        for n in self.S.node_indexes():
-            av_v[n] /= shots
-        for n0, n1 in self.S.edge_list():
-            av_vv[n0, n1] /= shots
-            av_xor[n0, n1] /= shots
-
-        boundary = []
-        error_probs = {}
-        for n0, n1 in self.S.edge_list():
-
-            if self.S[n0]["is_logical"]:
-                boundary.append(n1)
-            elif self.S[n1]["is_logical"]:
-                boundary.append(n0)
-            else:
-                if (1 - 2 * av_xor[n0, n1]) != 0:
-                    x = (av_vv[n0, n1] - av_v[n0] * av_v[n1]) / (1 - 2 * av_xor[n0, n1])
-                    error_probs[n0, n1] = max(0, 0.5 - np.sqrt(0.25 - x))
-                else:
-                    error_probs[n0, n1] = np.nan
-
-        prod = {}
-        for n0 in boundary:
-            for n1 in self.S.node_indexes():
-                if n0 != n1:
-                    if n0 not in prod:
-                        prod[n0] = 1
-                    if (n0, n1) in error_probs:
-                        prod[n0] *= 1 - 2 * error_probs[n0, n1]
-                    elif (n1, n0) in error_probs:
-                        prod[n0] *= 1 - 2 * error_probs[n1, n0]
-
-        for n0 in boundary:
-            error_probs[n0, n0] = 0.5 + (av_v[n0] - 0.5) / prod[n0]
-
-        return error_probs
-
-    def weight_syndrome_graph(self, results):
-        """Generate weighted syndrome graph from result counts.
-
-        Args:
-            results (dict): A results dictionary, as produced by the
-            `process_results` method of the code.
-
-        Additional information:
-            Uses `results` to estimate the probability of the errors that
-            create the pairs of nodes in S. The edge weights are then
-            replaced with the corresponding -log(p/(1-p).
-        """
-
-        error_probs = self.get_error_probs(results)
-
-        for edge in self.S.edge_list():
-            p = error_probs[self.S[edge[0]], self.S[edge[1]]]
-            if p == 0:
-                w = np.inf
-            elif 1 - p == 1:
-                w = -np.inf
-            else:
-                w = -np.log(p / (1 - p))
-            self.S.update_edge(edge[0], edge[1], w)
-
-    def make_error_graph(self, string):
-        """
-        Args:
-            string (str): A string describing the output from the code.
-
-        Returns:
-            E: The subgraph of S which corresponds to the non-trivial
-            syndrome elements in the given string.
-        """
-
-        E = rx.PyGraph(multigraph=False)
-        nodes = self.code.string2nodes(string, all_logicals=True)
-        for node in nodes:
-            if node not in E.nodes():
-                E.add_node(node)
-
-        # for each pair of nodes in error create an edge and weight with the
-        # distance
-        distance_matrix = rx.graph_floyd_warshall_numpy(self.S, weight_fn=float)
-
-        for source_index in E.node_indexes():
-            for target_index in E.node_indexes():
-                source = E[source_index]
-                target = E[target_index]
-                if target != source:
-                    distance = int(
-                        distance_matrix[self.S.nodes().index(source)][self.S.nodes().index(target)]
-                    )
-                    E.add_edge(source_index, target_index, -distance)
-        return E
-=======
->>>>>>> 0f59aa09
 
 
 class GraphDecoder:
