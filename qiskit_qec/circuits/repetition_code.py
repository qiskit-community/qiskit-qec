--- conflicted
+++ resolved
@@ -18,11 +18,7 @@
 from typing import List, Optional, Tuple
 
 import numpy as np
-<<<<<<< HEAD
-import retworkx as rx
-=======
 import rustworkx as rx
->>>>>>> eb9494e0
 
 from qiskit import ClassicalRegister, QuantumCircuit, QuantumRegister, transpile
 from qiskit.circuit.library import XGate, RZGate
@@ -715,10 +711,7 @@
             qubits[1].add(link[1])
         self.qubits = [list(qubits[j]) for j in range(2)]
         self.num_qubits = [len(qubits[j]) for j in range(2)]
-<<<<<<< HEAD
-=======
         self.d = self.num_qubits[0]
->>>>>>> eb9494e0
 
         # define the quantum egisters
         self.code_qubit = QuantumRegister(self.num_qubits[0], "code_qubit")
@@ -747,11 +740,7 @@
                 z_logicals.append(node)
         # if there are none, just use the first
         if z_logicals == []:
-<<<<<<< HEAD
-            z_logicals = [0]
-=======
             z_logicals = [min(self.code_index.keys())]
->>>>>>> eb9494e0
         self.z_logicals = z_logicals
 
     def _get_202(self, t):
@@ -1009,11 +998,7 @@
                         if is_boundary:
                             elem_num = syn_round
                             syn_round = 0
-<<<<<<< HEAD
-                            code_qubits = [self.z_logicals[-elem_num]]
-=======
                             code_qubits = [self.z_logicals[elem_num]]
->>>>>>> eb9494e0
                             link_qubit = None
                         else:
                             link = self.links[-elem_num - 1]
@@ -1032,15 +1017,9 @@
         Removes time information from a set of nodes, and consolidates those on
         the same position at different times.
         Args:
-<<<<<<< HEAD
-            nodes (dict): List of nodes, of the type produced by `string2nodes`, to be flattened.
-        Returns:
-            flat_nodes (dict): List of flattened nodes.
-=======
             nodes (list): List of nodes, of the type produced by `string2nodes`, to be flattened.
         Returns:
             flat_nodes (list): List of flattened nodes.
->>>>>>> eb9494e0
         """
         nodes_per_link = {}
         for node in nodes:
@@ -1058,30 +1037,6 @@
                 flat_nodes.append(flat_node)
         return flat_nodes
 
-<<<<<<< HEAD
-    def check_nodes(self, nodes):
-        """
-        Determines whether a given set of nodes are neutral. If so, also
-        determines the logical readout qubits they contain.
-        Args:
-            nodes (list): List of nodes, of the type produced by `string2nodes`.
-        Returns:
-            neutral (bool): Whether the nodes independently correspond to a valid
-            set of errors.
-            flipped_logicals (list): List of qubits within `z_logicals`
-            enclosed by the nodes.
-        """
-        nodes = self.flatten_nodes(nodes)
-        link_qubits = set(node["link qubit"] for node in nodes)
-        node_color = {0: 0}
-        neutral = True
-        link_graph = self._get_link_graph()
-        ns_to_do = set(n for n in range(1, len(link_graph.nodes())))
-        n = 0
-        while ns_to_do and neutral:
-            for n in link_graph.neighbors(n):
-                if n in node_color:
-=======
     def check_nodes(self, nodes, ignore_extra_boundary=False):
         """
         Determines whether a given set of nodes are neutral. If so, also
@@ -1124,7 +1079,6 @@
                 newly_colored = {}
                 for n, c in node_color.items():
                     # look at all the code qubits that are neighbours
->>>>>>> eb9494e0
                     incident_es = link_graph.incident_edges(n)
                     for e in incident_es:
                         edge = link_graph.edges()[e]
@@ -1133,24 +1087,6 @@
                             nn = n1
                         else:
                             nn = n0
-<<<<<<< HEAD
-                        dc = edge["link qubit"] in link_qubits
-                        if nn not in node_color:
-                            node_color[nn] = (node_color[n] + dc) % 2
-                            ns_to_do.remove(nn)
-                        else:
-                            neutral = neutral and (node_color[nn] == (node_color[n] + dc) % 2)
-
-        flipped_logicals = []
-        if neutral:
-            inside_c = int(sum(node_color.values()) < len(node_color) / 2)
-            for n, c in node_color.items():
-                node = link_graph.nodes()[n]
-                if node in self.z_logicals and c == inside_c:
-                    flipped_logicals.append(node)
-
-        return neutral, flipped_logicals
-=======
                         # see if the edge corresponds to one of the given nodes
                         dc = edge["link qubit"] in link_qubits
                         # if the neighbour is not yet coloured, colour it
@@ -1206,7 +1142,6 @@
             flipped_logical_nodes.append(node)
 
         return neutral, flipped_logical_nodes, num_errors
->>>>>>> eb9494e0
 
     def transpile(self, backend, echo=("X", "X"), echo_num=(2, 0)):
         """
@@ -1291,9 +1226,6 @@
             # transpile to backend and schedule again
             circuits = transpile(circuits, backend, scheduling_method="alap")
 
-<<<<<<< HEAD
-        return {basis: circuits[j] for j, basis in enumerate([self.basis, self.basis[::-1]])}
-=======
         return {basis: circuits[j] for j, basis in enumerate([self.basis, self.basis[::-1]])}
 
     def _make_syndrome_graph(self):
@@ -1347,5 +1279,4 @@
             # just record edges as hyperedges for now (should be improved later)
             hyperedges.append({(n0, n1): edge})
 
-        return S, hyperedges
->>>>>>> eb9494e0
+        return S, hyperedges