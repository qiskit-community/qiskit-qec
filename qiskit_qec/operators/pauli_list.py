# This code is part of Qiskit.
#
# (C) Copyright IBM 2017, 2020
#
# This code is licensed under the Apache License, Version 2.0. You may
# obtain a copy of this license in the LICENSE.txt file in the root directory
# of this source tree or at http://www.apache.org/licenses/LICENSE-2.0.
#
# Any modifications or derivative works of this code must retain this
# copyright notice, and modified files need to carry a notice indicating
# that they have been altered from the originals.
# Part of the QEC framework
<<<<<<< HEAD
"""Module for Pauli Lists"""
=======
"""Module fo Pauli List"""
from typing import Union, Tuple, Iterable, List
from collections import defaultdict
import numbers
>>>>>>> 35668201

import numpy as np
import retworkx as rx

from qiskit.exceptions import QiskitError
from qiskit.quantum_info.operators.custom_iterator import CustomIterator
from qiskit.quantum_info.operators.mixins import GroupMixin, LinearMixin
from qiskit.quantum_info.operators.symplectic.pauli_table import PauliTable
from qiskit.quantum_info.operators.symplectic.stabilizer_table import StabilizerTable
from qiskit_qec.operators.base_pauli import BasePauli
from qiskit_qec.operators.pauli import Pauli
from qiskit_qec.qec_utils import pauli_rep


class PauliList(BasePauli, LinearMixin, GroupMixin):
    """`PauliList` inherits from `BasePauli`"""

    # Set the max number of qubits * paulis before string truncation
    _truncate__ = 2000

    def __init__(
        self,
        data: Union[
            BasePauli, StabilizerTable, PauliTable, np.ndarray, Tuple[np.ndarray], Iterable, None
        ] = None,
        phase_exp: Union[int, np.ndarray, None] = None,
        *,
        input_pauli_encoding: str = BasePauli.EXTERNAL_PAULI_ENCODING,
        input_qubit_order: str = "right-to-left",
        tuple_order: str = "zx",
    ) -> None:
        """Inits a PauliList

        Args:
            data (str): List of Pauli Operators. Ex: 'IIXXZ'
            phase_exp (int, optional): i**phase_exp. Defaults to 0.
            input_qubit_order (str, optional): Order to read pdata. Defaults to "right-to-left".

        Raises:
            QiskitError: Something went wrong.
        """
        if data is None:
            matrix = np.empty(shape=(0, 0), dtype=np.bool_)
            phase_exp = np.empty(shape=(0,), dtype=np.int8)
        elif isinstance(data, BasePauli):
            matrix = data.matrix
            phase_exp = data._phase_exp
        elif isinstance(data, StabilizerTable):
            # Conversion from legacy StabilizerTable
            matrix = data._array
            phase_exp = 2 * data.phase
        elif isinstance(data, PauliTable):
            # Conversion from legacy PauliTable
            matrix = data._array
            phase_exp = np.zeros(shape=(matrix.shape[0],), dtype=np.int8)
        elif isinstance(data, np.ndarray):
            if data.size == 0:
                matrix = np.empty(shape=(0, 0), dtype=np.bool_)
                phase_exp = np.empty(shape=(0,), dtype=np.int8)
            elif isinstance(data[0], str):
                matrix, phase_exp = self._from_paulis(data, input_qubit_order)
            else:
                if phase_exp is None:
                    phase_exp = 0
                matrix, phase_exp = pauli_rep.from_array(
                    data, phase_exp, input_pauli_encoding=input_pauli_encoding
                )
        elif isinstance(data, tuple):
            if len(data) not in [2, 3]:
                raise QiskitError(
                    "Invalid input tuple for PauliList, input tuple must be `(z, x, phase)` or `(z, x)`"
                )
            if tuple_order not in ["zx", "xz"]:
                raise QiskitError(f"`tuple_order` {tuple_order} not valid")
            if len(data) == 3:
                if tuple_order == "zx":
                    matrix, phase_exp = pauli_rep.from_split_array(
                        data[1], data[0], data[2], input_pauli_encoding=input_pauli_encoding
                    )
                else:
                    matrix, phase_exp = pauli_rep.from_split_array(
                        *data, input_pauli_encoding=input_pauli_encoding
                    )
            elif tuple_order == "zx":
                matrix, phase_exp = pauli_rep.from_split_array(
                    data[1], data[0], 0, input_pauli_encoding=input_pauli_encoding
                )
            else:
                matrix, phase_exp = pauli_rep.from_array(
                    *data, 0, input_pauli_encoding=input_pauli_encoding
                )
        else:
            # Conversion as iterable of Paulis
            if len(data) == 0:
                matrix = np.empty(shape=(0, 0), dtype=np.bool_)
                phase_exp = np.empty(shape=(0,), dtype=np.int8)
            else:
                matrix, phase_exp = self._from_paulis(data, input_qubit_order)

        super().__init__(matrix, phase_exp)

        self.paulis = [
            Pauli(self.matrix[i], phase_exp=self._phase_exp[i]) for i in range(self.matrix.shape[0])
        ]

    # ---------------------------------------------------------------------
    # Init Methods
    # ---------------------------------------------------------------------

    @staticmethod
    def _from_paulis(data: Iterable, input_qubit_order: str = "right-to-left"):
        """Construct a PauliList from a list of Pauli data.

        Args:
            data (iterable): list of Pauli data.

        Returns:
            PauliList: the constructed PauliList.

        Raises:
            QiskitError: If the input list is empty or contains invalid
            Pauli strings.
        """
        if not isinstance(data, (list, tuple, set, np.ndarray)):
            data = [data]
        num_paulis = len(data)
        if num_paulis == 0:
            raise QiskitError("Input Pauli list is empty.")
        paulis = []
        for pauli_data in data:
            if not isinstance(pauli_data, Pauli):
                paulis.append(Pauli(pauli_data, input_qubit_order=input_qubit_order))
            else:
                paulis.append(pauli_data)

        # Determine the num_qubits (max number of the individual Paulis)
        qubit_count = [pauli.num_qubits for pauli in paulis]
        num_qubits = max(qubit_count)

<<<<<<< HEAD
        # TODO: This will not work when using other type of matrices. Needs
        # to be generalized
        matrix = np.zeros((num_paulis, 2 * num_qubits), dtype=bool)
        phase_exponent = np.zeros(num_paulis, dtype=int)

        # Note that the next step implicitly broadcasts an input array from two different shapes
        # This is take extra time but is probably okay for most applications
        stype = paulis[0].stype
        for i, pauli in enumerate(paulis):
            if pauli.stype != stype:
                # TODO: Handle situations when a list of Paulis is passed
                # using more than one internal symplectic matrix representation
                raise QiskitError("Different stype lists are not yet implemented")

            matrix[i][: 2 * qubit_count[i]] = pauli.matrix
            phase_exponent[i] = pauli.phase_exponent
        return matrix, phase_exponent, stype
=======
        matrix = np.zeros((num_paulis, num_qubits << 1), dtype=bool)
        phase_exp = np.zeros(num_paulis, dtype=int)

        for pauli_data, pauli in enumerate(paulis):
            matrix[pauli_data] = pauli.matrix
            phase_exp[pauli_data] = pauli._phase_exp
        return matrix, phase_exp
>>>>>>> 35668201

    # ---------------------------------------------------------------------
    # Property Methods
    # ---------------------------------------------------------------------

    @property
    def phase(self):
        """Return the phase vector of the PauliList.

        Note: This is different from the quantum_info phase property which
        instead returns the phase_exp
        """
        # Convert internal exponent frmt to complex number representation
        return pauli_rep.exp2cpx(
            pauli_rep.change_pauli_encoding(
                self._phase_exp, self.num_y, output_pauli_encoding=BasePauli.EXTERNAL_PAULI_ENCODING
            ),
            input_encoding=BasePauli.EXTERNAL_PHASE_ENCODING,
        )

    @phase.setter
    def phase(self, phase):
        """Set the phase vector of the PauliList

        Args:
            phase (numpy.ndarray or complex numbers): Array of phases,
                phases must be one of [1,-1, 1j, -1j]
        """
        phase_exp = pauli_rep.cpx2exp(phase, output_encoding=pauli_rep.INTERNAL_PHASE_ENCODING)
        self._phase_exp[:] = phase_exp

    @property
    def shape(self):
        """The full shape of the :meth:`array`"""
        return self._num_paulis, self.num_qubits

    @property
    def size(self):
        """The number of Pauli rows in the table."""
        return self._num_paulis

    @property
    def num_paulis(self):
        """Returns the number of Pauli's in List"""
        return self._num_paulis

    @property
    def phase_exp(self):
        """Return the phase exponent vector of the PauliList"""
        return pauli_rep._change_pauli_encoding(
            self._phase_exp,
            self.num_y,
            pauli_rep.INTERNAL_PAULI_ENCODING,
            BasePauli.EXTERNAL_PAULI_ENCODING,
        )

    @phase_exp.setter
    def phase_exp(self, phase_exp, input_phase_encoding=BasePauli.EXTERNAL_PHASE_ENCODING):
        """Set the phase exponent vector of the PauliList. Note that this method
        converts the phase exponents directly and does not take into account the
        number of Y paulis in the representation.

        Args:
            phase_exp (_type_): _description_
            input_phase_encoding (_type_, optional): _description_. Defaults to
                BasePauli.EXTERNAL_PHASE_ENCODING.
        """
        self._phase_exp[:] = pauli_rep.exp2exp(
            phase_exp,
            input_encoding=input_phase_encoding,
            output_encoding=pauli_rep.INTERNAL_PHASE_ENCODING,
        )

    @property
    def settings(self):
        """Return settings."""
        return {"data": self.to_labels()}

    # ---------------------------------------------------------------------
    # Magic Methods and related methods
    # ---------------------------------------------------------------------

    def __getitem__(self, index):
        """Return a view of the PauliList."""
        # Returns a view of specified rows of the PauliList
        # This supports all slicing operations the underlying array supports.
        if isinstance(index, tuple):
            if len(index) == 1:
                index = index[0]
            elif len(index) > 2:
                raise IndexError(f"Invalid PauliList index {index}")

        # Row-only indexing
        if isinstance(index, (int, np.integer)):
            # Single Pauli
            return self.paulis[index]
        elif isinstance(index, (slice, list, np.ndarray)):
            # Sub-Table view
            return PauliList(BasePauli(self.matrix[index], self._phase_exp[index]))

        # Row and Qubit indexing
        return PauliList(self.matrix[index])

    def getaslist(self, slc: Union[numbers.Integral, slice]) -> List["Pauli"]:
        """_summary_

        Returns:
            _type_: _description_
        """
        return self.paulis[slc]

    def __setitem__(self, index, value):
        """Update PauliList."""
        if isinstance(index, tuple):
            if len(index) == 1:
                index = index[0]
            elif len(index) > 2:
                raise IndexError(f"Invalid PauliList index {index}")

        # Modify specified rows of the PauliList
        if not isinstance(value, PauliList):
            value = PauliList(value)

        self.matrix[index] = value.matrix

        if not isinstance(index, tuple):
            # Row-only indexing
            self._phase_exp[index] = value._phase_exp
        else:
            # Row and Qubit indexing
            self._phase_exp[index[0]] += value._phase_exp
            self._phase_exp %= 4

    def __repr__(self):
        """Display representation."""
        return self._truncated_str(True)

    def __str__(self):
        """Print representation."""
        return self._truncated_str(False)

    def _truncated_str(self, show_class):
        if self.num_paulis == 0:
            if show_class:
                return "PauliList([])"
            else:
                return "[]"
        stop = self._num_paulis
        if self._truncate__:
            max_paulis = self._truncate__ // self.num_qubits
            if self._num_paulis > max_paulis:
                stop = max_paulis
        labels = [str(self[i]) for i in range(stop)]
        prefix = "PauliList(" if show_class else ""
        tail = ")" if show_class else ""
        if stop != self._num_paulis:
            suffix = ", ...]" + tail
        else:
            suffix = "]" + tail
        list_str = np.array2string(
            np.array(labels), threshold=stop + 1, separator=", ", prefix=prefix, suffix=suffix
        )
        return prefix + list_str[:-1] + suffix

    def __array__(self, dtype=None):
        """Convert to numpy array"""
        # pylint: disable=unused-argument
        shape = (len(self),) + 2 * (2**self.num_qubits,)
        ret = np.zeros(shape, dtype=complex)
        for i, mat in enumerate(self.matrix_iter()):
            ret[i] = mat
        return ret

    def __eq__(self, other):
        """Entrywise comparison of Pauli equality."""
        if not isinstance(other, PauliList):
            other = PauliList(other)
        if not isinstance(other, BasePauli):
            return False
        return self._eq(other)

    def __len__(self):
        """Return the number of Pauli rows in the table."""
        return self._num_paulis

    # ----
    #
    # ----

    def delete(self, ind, qubit=False):
        """Return a copy with Pauli rows deleted from table.

        When deleting qubits the qubit index is the same as the
        column index of the underlying :attr:`X` and :attr:`Z` arrays.

        Args:
            ind (int or list): index(es) to delete.
            qubit (bool): if True delete qubit columns, otherwise delete
                          Pauli rows (Default: False).

        Returns:
            PauliList: the resulting table with the entries removed.

        Raises:
            QiskitError: if ind is out of bounds for the array size or
                         number of qubits.

        Note: Update this method to work with other encodings (assumes Y type encoding in phase_exp)
        """
        if isinstance(ind, int):
            ind = [ind]

        # Row deletion
        if not qubit:
            if max(ind) >= len(self):
                raise QiskitError(
                    "fIndices {ind} are not all less than the size \
                     of the PauliList ({len(self)})"
                )
            matrix = np.delete(self.matrix, ind, axis=0)
            phase_exp = np.delete(self.phase_exp, ind)

            return PauliList(matrix, phase_exp=phase_exp)

        # Column (qubit) deletion
        if max(ind) >= self.num_qubits:
            raise QiskitError(
                "Indices {ind} are not all less than the number of\
                 qubits in the PauliList ({self.num_qubits})"
            )
        ind = ind + [item + self.num_qubits for item in ind]
        matrix = np.delete(self.matrix, ind, axis=1)
        # Use self.phase, not self._phase as deleting qubits can change the
        # ZX phase convention
        return PauliList(
            matrix, phase_exp=self.phase_exp, input_pauli_encoding=BasePauli.EXTERNAL_PAULI_ENCODING
        )

    def insert(self, ind, value, qubit=False):
        """Insert Pauli's into the table.

        When inserting qubits the qubit index is the same as the
        column index of the underlying :attr:`X` and :attr:`Z` arrays.

        Args:
            ind (int): index to insert at.
            value (PauliList): values to insert.
            qubit (bool): if True delete qubit columns, otherwise delete
                          Pauli rows (Default: False).

        Returns:
            PauliList: the resulting table with the entries inserted.

        Raises:
            QiskitError: if the insertion index is invalid.

        Note: Update this method to work with other encodings (assumes Y type encoding in phase_exp)
        """
        if not isinstance(ind, int):
            raise QiskitError("Insert index must be an integer.")

        if not isinstance(value, PauliList):
            value = PauliList(value)
        # Row insertion
        size = self._num_paulis
        if not qubit:
            if ind > size:
                raise QiskitError(
                    f"Index {ind} is larger than the number of rows in the" " PauliList ({size})."
                )
            matrix = np.insert(self.matrix, ind, value.matrix, axis=0)

            base_phase_exp = np.insert(self._phase_exp, ind, value._phase_exp)

            return PauliList(BasePauli(matrix, phase_exp=base_phase_exp))

        # Column insertion
        if ind > self.num_qubits:
            raise QiskitError(
                f"Index {ind} is greater than number of qubits"
                " in the PauliList ({self.num_qubits})"
            )
        if len(value) == 1:
            # Pad blocks to correct size
            value_x = np.vstack(size * [value._x])
            value_z = np.vstack(size * [value._z])
            value_phase_exp = np.repeat(value.phase_exp, size)
        elif len(value) == size:
            #  Blocks are already correct size
            value_x = value._x
            value_z = value._z
            value_phase_exp = value.phase_exp
        else:
            # Blocks are incorrect size
            raise QiskitError(
                f"Input PauliList must have a single row, or \
                 the same number of rows as the Pauli Table \
                 ({size})."
            )

        # Build new array by blocks
        z = np.hstack([self._z[:, :ind], value_z, self._z[:, ind:]])
        x = np.hstack([self._x[:, :ind], value_x, self._x[:, ind:]])
        phase_exp = self.phase_exp + value_phase_exp

        return PauliList((z, x, phase_exp), input_pauli_encoding=BasePauli.EXTERNAL_PAULI_ENCODING)

    def argsort(self, weight=False, phase=False):
        """Return indices for sorting the rows of the table.

        The default sort method is lexicographic sorting by qubit number.
        By using the `weight` kwarg the output can additionally be sorted
        by the number of non-identity terms in the Pauli, where the set of
        all Pauli's of a given weight are still ordered lexicographically.

        Args:
            weight (bool): Optionally sort by weight if True (Default: False).
            phase (bool): Optionally sort by phase before weight or order
                          (Default: False).

        Returns:
            array: the indices for sorting the table.
        """
        # Get order of each Pauli using
        # I => 0, X => 1, Y => 2, Z => 3
        x = self._x
        z = self._z
        order = 1 * (x & ~z) + 2 * (x & z) + 3 * (~x & z)
        phases_exp = self.phase_exp
        # Optionally get the weight of Pauli
        # This is the number of non identity terms
        if weight:
            weights = np.sum(x | z, axis=1)

        # To preserve ordering between successive sorts we
        # are use the 'stable' sort method
        indices = np.arange(self._num_paulis)

        # Initial sort by phases
        sort_inds = phases_exp.argsort(kind="stable")
        indices = indices[sort_inds]
        order = order[sort_inds]
        if phase:
            phases_exp = phases_exp[sort_inds]
        if weight:
            weights = weights[sort_inds]

        # Sort by order
        for i in range(self.num_qubits):
            sort_inds = order[:, i].argsort(kind="stable")
            order = order[sort_inds]
            indices = indices[sort_inds]
            if weight:
                weights = weights[sort_inds]
            if phase:
                phases_exp = phases_exp[sort_inds]

        # If using weights we implement a sort by total number
        # of non-identity Paulis
        if weight:
            sort_inds = weights.argsort(kind="stable")
            indices = indices[sort_inds]
            phases_exp = phases_exp[sort_inds]

        # If sorting by phase we perform a final sort by the phase value
        # of each pauli
        if phase:
            indices = indices[phases_exp.argsort(kind="stable")]
        return indices

    def sort(self, weight=False, phase=False):
        """Sort the rows of the table.

        The default sort method is lexicographic sorting by qubit number.
        By using the `weight` kwarg the output can additionally be sorted
        by the number of non-identity terms in the Pauli, where the set of
        all Pauli's of a given weight are still ordered lexicographically.

        **Example**

        Consider sorting all a random ordering of all 2-qubit Paulis

        .. jupyter-execute::

            from numpy.random import shuffle
            from qiskit.quantum_info.operators import PauliList

            # 2-qubit labels
            labels = ['II', 'IX', 'IY', 'IZ', 'XI', 'XX', 'XY', 'XZ',
                      'YI', 'YX', 'YY', 'YZ', 'ZI', 'ZX', 'ZY', 'ZZ']
            # Shuffle Labels
            shuffle(labels)
            pt = PauliList(labels)
            print('Initial Ordering')
            print(pt)

            # Lexicographic Ordering
            srt = pt.sort()
            print('Lexicographically sorted')
            print(srt)

            # Weight Ordering
            srt = pt.sort(weight=True)
            print('Weight sorted')
            print(srt)

        Args:
            weight (bool): optionally sort by weight if True (Default: False).
            phase (bool): Optionally sort by phase before weight or order
                          (Default: False).

        Returns:
            PauliList: a sorted copy of the original table.
        """
        return self[self.argsort(weight=weight, phase=phase)]

    def unique(self, return_index=False, return_counts=False):
        """Return unique Paulis from the table.

        **Example**

        .. jupyter-execute::

            from qiskit.quantum_info.operators import PauliList

            pt = PauliList(['X', 'Y', '-X', 'I', 'I', 'Z', 'X', 'iZ'])
            unique = pt.unique()
            print(unique)

        Args:
            return_index (bool): If True, also return the indices that
                                 result in the unique array.
                                 (Default: False)
            return_counts (bool): If True, also return the number of times
                                  each unique item appears in the table.

        Returns:
            PauliList: unique
                the table of the unique rows.

            unique_indices: np.ndarray, optional
                The indices of the first occurrences of the unique values in
                the original array. Only provided if ``return_index`` is True.

            unique_counts: np.array, optional
                The number of times each of the unique values comes up in the
                original array. Only provided if ``return_counts`` is True.

        # Check is all phases used are correct (_phase_exp versus phase_exp)
        """
        # Check if we need to stack the phase array
        if np.any(self._phase_exp != self._phase_exp[0]):
            # Create a single array of Pauli's and phases for calling np.unique on
            # so that we treat different phased Pauli's as unique
            array = np.hstack(
                [self._z, self._x, self.phase_exp.reshape((self.phase_exp.shape[0], 1))]
            )
        else:
            # All Pauli's have the same phase so we only need to sort the array
            array = np.hstack([self._z, self._x])

        # Get indexes of unique entries
        if return_counts:
            _, index, counts = np.unique(array, return_index=True, return_counts=True, axis=0)
        else:
            _, index = np.unique(array, return_index=True, axis=0)

        # Sort the index so we return unique rows in the original array order
        sort_inds = index.argsort()
        index = index[sort_inds]
        unique = PauliList((self._z[index], self._x[index], self.phase_exp[index]))

        # Concatinate return tuples
        ret = (unique,)
        if return_index:
            ret += (index,)
        if return_counts:
            ret += (counts[sort_inds],)
        if len(ret) == 1:
            return ret[0]
        return ret

    # ---------------------------------------------------------------------
    # BaseOperator methods
    # ---------------------------------------------------------------------

    def tensor(self, other):
        """Return the tensor product with each Pauli in the list.

        Args:
            other (PauliList): another PauliList.

        Returns:
            PauliList: the list of tensor product Paulis.

        Raises:
            QiskitError: if other cannot be converted to a PauliList, does
                         not have either 1 or the same number of Paulis as
                         the current list.
        """
        if not isinstance(other, PauliList):
            other = PauliList(other)
        return PauliList(super().tensor(other))

    def expand(self, other):
        """Return the expand product of each Pauli in the list.

        Args:
            other (PauliList): another PauliList.

        Returns:
            PauliList: the list of tensor product Paulis.

        Raises:
            QiskitError: if other cannot be converted to a PauliList, does
                         not have either 1 or the same number of Paulis as
                         the current list.
        """
        if not isinstance(other, PauliList):
            other = PauliList(other)
        if len(other) not in [1, len(self)]:
            raise QiskitError(
                "Incompatible PauliLists. Other list must "
                "have either 1 or the same number of Paulis."
            )
        return PauliList(super().expand(other))

    def compose(self, other, qargs=None, front=False, inplace=False):
        """Return the composition self∘other for each Pauli in the list.

        Args:
            other (PauliList): another PauliList.
            qargs (None or list): qubits to apply dot product on (Default: None).
            front (bool): If True use `dot` composition method [default: False].
            inplace (bool): If True update in-place (default: False).

        Returns:
            PauliList: the list of composed Paulis.

        Raises:
            QiskitError: if other cannot be converted to a PauliList, does
                         not have either 1 or the same number of Paulis as
                         the current list, or has the wrong number of qubits
                         for the specified qargs.
        """
        if qargs is None:
            qargs = getattr(other, "qargs", None)
        if not isinstance(other, PauliList):
            other = PauliList(other)
        if len(other) not in [1, len(self)]:
            raise QiskitError(
                "Incompatible PauliLists. Other list must "
                "have either 1 or the same number of Paulis."
            )
        return PauliList(super().compose(other, qargs=qargs, front=front, inplace=inplace))

    # pylint: disable=arguments-differ
    def dot(self, other, qargs=None, inplace=False):
        """Return the composition other∘self for each Pauli in the list.

        Args:
            other (PauliList): another PauliList.
            qargs (None or list): qubits to apply dot product on (Default: None).
            inplace (bool): If True update in-place (default: False).

        Returns:
            PauliList: the list of composed Paulis.

        Raises:
            QiskitError: if other cannot be converted to a PauliList, does
                         not have either 1 or the same number of Paulis as
                         the current list, or has the wrong number of qubits
                         for the specified qargs.
        """
        return self.compose(other, qargs=qargs, front=True, inplace=inplace)

    def _add(self, other, qargs=None):
        """Append two PauliLists.

        If ``qargs`` are specified the other operator will be added
        assuming it is identity on all other subsystems.

        Args:
            other (PauliList): another table.
            qargs (None or list): optional subsystems to add on
                                  (Default: None)

        Returns:
            PauliList: the concatenated list self + other.
        """
        if qargs is None:
            qargs = getattr(other, "qargs", None)

        if not isinstance(other, PauliList):
            other = PauliList(other)

        self._op_shape._validate_add(other._op_shape, qargs)

        base_phase_exp = np.hstack((self._phase_exp, other._phase_exp))

        if qargs is None or (sorted(qargs) == qargs and len(qargs) == self.num_qubits):
            matrix = np.vstack((self.matrix, other.matrix))

        else:
            # Pad other with identity and then add
            padded = BasePauli(
                np.zeros((other.size, self.num_qubits << 1), dtype=bool),
                phase_exp=np.zeros(other.size, dtype=int),
            )
            padded = padded.compose(other, qargs=qargs, inplace=True)
            matrix = np.vstack([self.matrix, padded.matrix])

        return PauliList(BasePauli(matrix, phase_exp=base_phase_exp))

    def _multiply(self, other):
        """Multiply each Pauli in the list by a phase.

        Args:
            other (complex or array): a complex number in [1, -1j, -1, 1j]

        Returns:
            PauliList: the list of Paulis other * self.

        Raises:
            QiskitError: if the phase is not in the set [1, -1j, -1, 1j].
        """
        return PauliList(super()._multiply(other))

    def conjugate(self):
        """Return the conjugate of each Pauli in the list."""
        return PauliList(super().conjugate())

    def transpose(self):
        """Return the transpose of each Pauli in the list."""
        return PauliList(super().transpose())

    def adjoint(self):
        """Return the adjoint of each Pauli in the list."""
        return PauliList(super().adjoint())

    def inverse(self):
        """Return the inverse of each Pauli in the list."""
        return PauliList(super().adjoint())

    # ---------------------------------------------------------------------
    # Utility methods
    # ---------------------------------------------------------------------

    def commutes(self, other, qargs=None):
        """Return True for each Pauli that commutes with other.

        Args:
            other (PauliList): another PauliList operator.
            qargs (list): qubits to apply dot product on (default: None).

        Returns:
            bool: True if Pauli's commute, False if they anti-commute.
        """
        if qargs is None:
            qargs = getattr(other, "qargs", None)
        if not isinstance(other, BasePauli):
            other = PauliList(other)
        return super().commutes(other, qargs=qargs)

    def anticommutes(self, other, qargs=None):
        """Return True if other Pauli that anticommutes with other.

        Args:
            other (PauliList): another PauliList operator.
            qargs (list): qubits to apply dot product on (default: None).

        Returns:
            bool: True if Pauli's anticommute, False if they commute.
        """
        return np.logical_not(self.commutes(other, qargs=qargs))

    def commutes_with_all(self, other):
        """Return indexes of rows that commute other.

        If other is a multi-row Pauli list the returned vector indexes rows
        of the current PauliList that commute with *all* Pauli's in other.
        If no rows satisfy the condition the returned array will be empty.

        Args:
            other (PauliList): a single Pauli or multi-row PauliList.

        Returns:
            array: index array of the commuting rows.
        """
        return self._commutes_with_all(other)

    def anticommutes_with_all(self, other):
        """Return indexes of rows that commute other.

        If other is a multi-row Pauli list the returned vector indexes rows
        of the current PauliList that anti-commute with *all* Pauli's in other.
        If no rows satisfy the condition the returned array will be empty.

        Args:
            other (PauliList): a single Pauli or multi-row PauliList.

        Returns:
            array: index array of the anti-commuting rows.
        """
        return self._commutes_with_all(other, anti=True)

    def _commutes_with_all(self, other, anti=False):
        """Return row indexes that commute with all rows in another PauliList.

        Args:
            other (PauliList): a PauliList.
            anti (bool): if True return rows that anti-commute, otherwise
                         return rows that commute (Default: False).

        Returns:
            array: index array of commuting or anti-commuting row.
        """
        # Update/compare speed with new symplectic methods
        if not isinstance(other, PauliList):
            other = PauliList(other)
        comms = self.commutes(other[0])
        (inds,) = np.where(comms == int(not anti))
        for pauli in other[1:]:
            comms = self[inds].commutes(pauli)
            (new_inds,) = np.where(comms == int(not anti))
            if new_inds.size == 0:
                # No commuting rows
                return new_inds
            inds = inds[new_inds]
        return inds

    def evolve(self, other, qargs=None, frame="h"):
        r"""Evolve the Pauli by a Clifford.

        This returns the Pauli :math:`P^\prime = C.P.C^\dagger`.

        By choosing the parameter frame='s', this function returns the Schrödinger evolution of the Pauli
        :math:`P^\prime = C.P.C^\dagger`. This option yields a faster calculation.

        Args:
            other (Pauli or Clifford or QuantumCircuit): The Clifford operator to evolve by.
            qargs (list): a list of qubits to apply the Clifford to.
            frame (string): 'h' for Heisenberg or 's' for Schrödinger framework.

        Returns:
            Pauli: the Pauli :math:`C.P.C^\dagger`.

        Raises:
            QiskitError: if the Clifford number of qubits and qargs don't match.
        """
        from qiskit.circuit import Instruction, QuantumCircuit
        from qiskit.quantum_info.operators.symplectic.clifford import Clifford

        if qargs is None:
            qargs = getattr(other, "qargs", None)

        if not isinstance(other, (BasePauli, Instruction, QuantumCircuit, Clifford)):
            # Convert to a PauliList
            other = PauliList(other)

        return PauliList(super().evolve(other, qargs=qargs, frame=frame))

    def to_labels(self, array=False):
        r"""Convert a PauliList to a list Pauli string labels.

        For large PauliLists converting using the ``array=True``
        kwarg will be more efficient since it allocates memory for
        the full Numpy array of labels in advance.

        .. list-table:: Pauli Representations
            :header-rows: 1

            * - Label
              - Symplectic
              - Matrix
            * - ``"I"``
              - :math:`[0, 0]`
              - :math:`\begin{bmatrix} 1 & 0 \\ 0 & 1 \end{bmatrix}`
            * - ``"X"``
              - :math:`[1, 0]`
              - :math:`\begin{bmatrix} 0 & 1 \\ 1 & 0  \end{bmatrix}`
            * - ``"Y"``
              - :math:`[1, 1]`
              - :math:`\begin{bmatrix} 0 & -i \\ i & 0  \end{bmatrix}`
            * - ``"Z"``
              - :math:`[0, 1]`
              - :math:`\begin{bmatrix} 1 & 0 \\ 0 & -1  \end{bmatrix}`

        Args:
            array (bool): return a Numpy array if True, otherwise
                          return a list (Default: False).

        Returns:
            list or array: The rows of the PauliList in label form.
        """
        if array:
            return self.to_labels()
        else:
            return self.to_label().tolist()

    def to_matrix(self, sparse=False, array=False):
        r"""Convert to a list or array of Pauli matrices.

        For large PauliLists converting using the ``array=True``
        kwarg will be more efficient since it allocates memory a full
        rank-3 Numpy array of matrices in advance.

        .. list-table:: Pauli Representations
            :header-rows: 1

            * - Label
              - Symplectic
              - Matrix
            * - ``"I"``
              - :math:`[0, 0]`
              - :math:`\begin{bmatrix} 1 & 0 \\ 0 & 1 \end{bmatrix}`
            * - ``"X"``
              - :math:`[1, 0]`
              - :math:`\begin{bmatrix} 0 & 1 \\ 1 & 0  \end{bmatrix}`
            * - ``"Y"``
              - :math:`[1, 1]`
              - :math:`\begin{bmatrix} 0 & -i \\ i & 0  \end{bmatrix}`
            * - ``"Z"``
              - :math:`[0, 1]`
              - :math:`\begin{bmatrix} 1 & 0 \\ 0 & -1  \end{bmatrix}`

        Args:
            sparse (bool): if True return sparse CSR matrices, otherwise
                           return dense Numpy arrays (Default: False).
            array (bool): return as rank-3 numpy array if True, otherwise
                          return a list of Numpy arrays (Default: False).

        Returns:
            list: A list of dense Pauli matrices if `array=False` and `sparse=False`.
            list: A list of sparse Pauli matrices if `array=False` and `sparse=True`.
            array: A dense rank-3 array of Pauli matrices if `array=True`.
        """
        if not array:
            # We return a list of Numpy array matrices
            return list(self.matrix_iter(sparse=sparse))
        # For efficiency we also allow returning a single rank-3
        # array where first index is the Pauli row, and second two
        # indices are the matrix indices
        dim = 2**self.num_qubits
        ret = np.zeros((self.size, dim, dim), dtype=complex)
        iterator = self.matrix_iter(sparse=sparse)
        for i in range(self.size):
            ret[i] = next(iterator)
        return ret

    # ---------------------------------------------------------------------
    # Custom Iterators
    # ---------------------------------------------------------------------

    def label_iter(self):
        """Return a label representation iterator.

        This is a lazy iterator that converts each row into the string
        label only as it is used. To convert the entire table to labels use
        the :meth:`to_labels` method.

        Returns:
            LabelIterator: label iterator object for the PauliList.
        """

        class LabelIterator(CustomIterator):
            """Label representation iteration and item access."""

            def __repr__(self):
                return f"<PauliList_label_iterator at {hex(id(self))}>"

            def __getitem__(self, key):
                return self.obj[key].to_label()

        return LabelIterator(self)

    def matrix_iter(self, sparse=False):
        """Return a matrix representation iterator.

        This is a lazy iterator that converts each row into the Pauli matrix
        representation only as it is used. To convert the entire table to
        matrices use the :meth:`to_matrix` method.

        Args:
            sparse (bool): optionally return sparse CSR matrices if True,
                           otherwise return Numpy array matrices
                           (Default: False)

        Returns:
            MatrixIterator: matrix iterator object for the PauliList.
        """

        class MatrixIterator(CustomIterator):
            """Matrix representation iteration and item access."""

            def __repr__(self):
                return f"<PauliList_matrix_iterator at {hex(id(self))}>"

            def __getitem__(self, key):
                return self.obj[key].to_matrix(sparse=sparse)

        return MatrixIterator(self)

    # ---------------------------------------------------------------------
    # Class methods
    # ---------------------------------------------------------------------

    @classmethod
    def from_symplectic(cls, z, x, phase_exp=0):
        """Construct a PauliList from a symplectic data.

        Args:
            z (np.ndarray): 2D boolean Numpy array.
            x (np.ndarray): 2D boolean Numpy array.
            phase_exp (np.ndarray or None): Optional, 1D integer array from Z_4.

        Returns:
            PauliList: the constructed PauliList.

        Note: Initialization this way will copy matrices and not reference them.

        TODO: Fix this method to be more general and not in old form only
            (i.e. include matrix inputs ...)
        """

        matrix, phase_exp = pauli_rep.from_split_array(
            x, z, phase_exp, input_pauli_encoding=BasePauli.EXTERNAL_PAULI_ENCODING
        )
        return PauliList(BasePauli(matrix, phase_exp=phase_exp))

    def _noncommutation_graph(self):
        """Create an edge list representing the qubit-wise non-commutation graph.

        An edge (i, j) is present if i and j are not commutable.

        Returns:
            List[Tuple(int,int)]: A list of pairs of indices of the PauliList that
                are not commutable.
        """
        # convert a Pauli operator into int vector where {I: 0, X: 2, Y: 3, Z: 1}
        mat1 = np.array(
            [op.z + 2 * op.x for op in self],
            dtype=np.int8,
        )
        mat2 = mat1[:, None]
        # mat3[i, j] is True if i and j are qubit-wise commutable
        mat3 = (((mat1 * mat2) * (mat1 - mat2)) == 0).all(axis=2)
        # convert into list where tuple elements are qubit-wise non-commuting operators
        return list(zip(*np.where(np.triu(np.logical_not(mat3), k=1))))

    def group_qubit_wise_commuting(self):
        """Partition a PauliList into sets of mutually qubit-wise commuting Pauli strings.

        Returns:
            List[PauliList]: List of PauliLists where each PauliList contains commutable Pauli operators.
        """
        nodes = range(self._num_paulis)
        edges = self._noncommutation_graph()
        graph = rx.PyGraph()
        graph.add_nodes_from(nodes)
        graph.add_edges_from_no_data(edges)
        # Keys in coloring_dict are nodes, values are colors
        coloring_dict = rx.graph_greedy_color(graph)
        groups = defaultdict(list)
        for idx, color in coloring_dict.items():
            groups[color].append(idx)
        return [PauliList([self[i] for i in x]) for x in groups.values()]<|MERGE_RESOLUTION|>--- conflicted
+++ resolved
@@ -10,14 +10,10 @@
 # copyright notice, and modified files need to carry a notice indicating
 # that they have been altered from the originals.
 # Part of the QEC framework
-<<<<<<< HEAD
-"""Module for Pauli Lists"""
-=======
 """Module fo Pauli List"""
 from typing import Union, Tuple, Iterable, List
 from collections import defaultdict
 import numbers
->>>>>>> 35668201
 
 import numpy as np
 import retworkx as rx
@@ -157,25 +153,6 @@
         qubit_count = [pauli.num_qubits for pauli in paulis]
         num_qubits = max(qubit_count)
 
-<<<<<<< HEAD
-        # TODO: This will not work when using other type of matrices. Needs
-        # to be generalized
-        matrix = np.zeros((num_paulis, 2 * num_qubits), dtype=bool)
-        phase_exponent = np.zeros(num_paulis, dtype=int)
-
-        # Note that the next step implicitly broadcasts an input array from two different shapes
-        # This is take extra time but is probably okay for most applications
-        stype = paulis[0].stype
-        for i, pauli in enumerate(paulis):
-            if pauli.stype != stype:
-                # TODO: Handle situations when a list of Paulis is passed
-                # using more than one internal symplectic matrix representation
-                raise QiskitError("Different stype lists are not yet implemented")
-
-            matrix[i][: 2 * qubit_count[i]] = pauli.matrix
-            phase_exponent[i] = pauli.phase_exponent
-        return matrix, phase_exponent, stype
-=======
         matrix = np.zeros((num_paulis, num_qubits << 1), dtype=bool)
         phase_exp = np.zeros(num_paulis, dtype=int)
 
@@ -183,7 +160,6 @@
             matrix[pauli_data] = pauli.matrix
             phase_exp[pauli_data] = pauli._phase_exp
         return matrix, phase_exp
->>>>>>> 35668201
 
     # ---------------------------------------------------------------------
     # Property Methods
