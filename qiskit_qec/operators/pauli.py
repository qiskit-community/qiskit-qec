# This code is part of Qiskit.
#
# (C) Copyright IBM 2017, 2020
#
# This code is licensed under the Apache License, Version 2.0. You may
# obtain a copy of this license in the LICENSE.txt file in the root directory
# of this source tree or at http://www.apache.org/licenses/LICENSE-2.0.
#
# Any modifications or derivative works of this code must retain this
# copyright notice, and modified files need to carry a notice indicating
# that they have been altered from the originals.
# Part of the QEC framework
"""Module for Pauli"""
from typing import Union, Optional, List, Any, Dict

import numpy as np
from qiskit.circuit import Instruction, QuantumCircuit
from qiskit.exceptions import QiskitError
from qiskit.circuit.barrier import Barrier
from qiskit.circuit.delay import Delay
from qiskit.circuit.library.generalized_gates import PauliGate
from qiskit.circuit.library.standard_gates import IGate, XGate, YGate, ZGate
from qiskit.quantum_info.operators.scalar_op import ScalarOp
from qiskit.quantum_info.operators.mixins import generate_apidocs
from qiskit.utils.deprecation import deprecate_function

<<<<<<< HEAD
import qiskit_qec.qec_utils.pauli_rep as rep
=======
>>>>>>> 35668201
from qiskit_qec.operators.base_pauli import BasePauli
from qiskit_qec.utils import pauli_rep


class Pauli(BasePauli):
    """`Pauli` inherits from `BasePauli`"""

    # Set the max Pauli string size before truncation
    _truncate__ = 50

    # Pauli (x,z) lookup table to string
    pltb_str = {(0, 0): "I", (1, 0): "X", (0, 1): "Z", (1, 1): "Y"}
    # Pauli (x,z) lookup table to int
    pltb_int = {(0, 0): 0, (1, 0): 1, (0, 1): 2, (1, 1): 3}

    def __init__(
        self,
        data: Any,
        *,
        x: Union[List, np.ndarray, None] = None,
        z: Union[List, np.ndarray, None] = None,
        phase_exp: Union[int, np.ndarray, None] = None,
        input_pauli_encoding: str = BasePauli.EXTERNAL_PAULI_ENCODING,
        label: Optional[str] = None,
        input_qubit_order: str = "right-to-left",
        tuple_order: str = "zx",
    ):
        """Pauli Init

        Args:
            data (str): Still in progress
            x ([type], optional): [description]. Defaults to None.
            z ([type], optional): [description]. Defaults to None.
            phase_exponent ([type], optional): [description]. Defaults to None.
            stype (str, optional): [description]. Defaults to "numpy".
            label ([type], optional): [description]. Defaults to None.
            input_qubit_order (str, optional): [description]. Defaults to "right-to-left".
            tuple_prder (optional): Defaults to 'zx'

        Raises:
            QiskitError: Something went wrong.
        """
        if isinstance(data, np.ndarray):
            matrix = np.atleast_2d(data)
            if phase_exp is None:
                phase_exp = 0
        elif isinstance(data, BasePauli):
<<<<<<< HEAD
            matrix = data.matrix
            phase_exponent = data.phase_exponent
        elif isinstance(data, tuple):
            if len(data) not in [1, 2]:
                if len(data) == 3:  # DEPRECATED
                    # Convert (z,x),p) to (matrix, p)
                    # Note old specific order
                    raise QiskitError("Not yet implemented")
=======
            matrix = data.matrix[:, :]
            phase_exp = data._phase_exp[:]
        elif isinstance(data, (tuple, list)):
            if len(data) not in [2, 3]:
>>>>>>> 35668201
                raise QiskitError(
                    "Invalid input tuple for Pauli, input tuple must be `(z, x, phase)` or `(z, x)`"
                )
            if tuple_order not in ["zx", "xz"]:
                raise QiskitError(f"`tuple_order` {tuple_order} not valid")
            if len(data) == 3:
                if tuple_order == "zx":
                    matrix, phase_exp = pauli_rep.from_split_array(
                        data[1], data[0], data[2], input_pauli_encoding=input_pauli_encoding
                    )
                else:
                    matrix, phase_exp = pauli_rep.from_split_array(
                        *data, input_pauli_encoding=input_pauli_encoding
                    )
            elif tuple_order == "zx":
                matrix, phase_exp = pauli_rep.from_split_array(
                    data[1], data[0], 0, input_pauli_encoding=input_pauli_encoding
                )
            else:
                matrix, phase_exp = pauli_rep.from_array(
                    *data, 0, input_pauli_encoding=input_pauli_encoding
                )

        elif isinstance(data, str):
            matrix, phase_exp = pauli_rep.str2symplectic(data, qubit_order=input_qubit_order)
        elif isinstance(data, ScalarOp):
            matrix, phase_exp = pauli_rep.scalar_op2symplectic(
                data, output_encoding=pauli_rep.INTERNAL_PHASE_ENCODING
            )
        elif isinstance(data, (QuantumCircuit, Instruction)):
            matrix, phase_exp = self.instrs2symplectic(data)
        elif x is not None:  # DEPRECATED
            if z is None:
                # Using old Pauli initialization with positional args instead of kwargs
                z = data
            matrix, phase_exp = self._from_split_array_deprecated(z, x, phase_exp)

        elif label is not None:  # DEPRECATED
            matrix, phase_exp = self._from_label_deprecated(label, qubit_order=input_qubit_order)
        else:
            raise QiskitError("Invalid input data for Pauli.")
<<<<<<< HEAD

=======
>>>>>>> 35668201
        # Initialize BasePauli
        if matrix.shape[0] != 1:
            raise QiskitError("Input is not a single Pauli")

        super().__init__(matrix, phase_exp)
        self.vlist = self.matrix[0].tolist()

    # ---------------------------------------------------------------------
    # Property Methods
    # ---------------------------------------------------------------------

    @property
    def name(self):
        """Unique string identifier for operation type."""
        return "pauli"

    @property
    def num_clbits(self):
        """Number of classical bits."""
        return 0

    @property
    def settings(self) -> Dict:
        """Return settings."""
        return {"data": self.to_label()}

    @property
    def num_y(self):
        """Return the number of Y for each operator"""
        return np.sum(np.logical_and(self.x, self.z), axis=0)

    @classmethod
    def set_truncation(cls, val):
        """Set the max number of Pauli characters to display before truncation/

        Args:
            val (int): the number of characters.

        .. note::

            Truncation will be disabled if the truncation value is set to 0.
        """
        cls._truncate__ = int(val)

    @property
    def phase_exp(self):
        """Return the group phase exponent for the Pauli."""
        # Convert internal Pauli encoding to external Pauli encoding
        return pauli_rep.change_pauli_encoding(
            self._phase_exp, self.num_y, output_pauli_encoding=BasePauli.EXTERNAL_PAULI_ENCODING
        )

    @phase_exp.setter
    def phase_exp(self, value):
        # Convert external Pauli encoding to the internal Pauli Encoding
        self._phase_exp[:] = pauli_rep.change_pauli_encoding(
            value,
            self.num_y,
            input_pauli_encoding=BasePauli.EXTERNAL_PAULI_ENCODING,
            output_pauli_encoding=pauli_rep.INTERNAL_PAULI_ENCODING,
            same_type=False,
        )

    @property
    def phase(self):
        """Return the complex phase of the Pauli"""
        return pauli_rep.exp2cpx(self.phase_exp, input_encoding=BasePauli.EXTERNAL_PHASE_ENCODING)

    @property
    def x(self):
        """The x vector for the Pauli."""
        return self.matrix[:, : self.num_qubits][0]

    @x.setter
    def x(self, val):
        self.matrix[:, : self.num_qubits][0] = val

    @property
    def z(self):
        """The z vector for the Pauli."""
        return self.matrix[:, self.num_qubits :][0]

    @z.setter
    def z(self, val):
        self.matrix[:, self.num_qubits :][0] = val

    # ---------------------------------------------------------------------
    # Magic Methods
    # ---------------------------------------------------------------------

    def __repr__(self):
        """Display representation."""
        return f"Pauli('{self.__str__()}')"

    def __str__(self):
        """Print representation."""
        if self._truncate__ and self.num_qubits > self._truncate__:
            front = self[-self._truncate__ :].to_label()
            return front + "..."
        return self.to_label()

    def __array__(self, dtype=None):
        if dtype:
            return np.asarray(self.to_cpx_matrix(), dtype=dtype)
        return self.to_cpx_matrix()

    def __eq__(self, other):
        """Test if two Paulis are equal."""
        if not isinstance(other, BasePauli):
            return False
        return self._eq(other)

    def __len__(self):
        """Return the number of qubits in the Pauli."""
        return self.num_qubits

    def __hash__(self):
        """Make hashable based on string representation."""
        return hash(self.to_label())

    def __setitem__(self, qubits, value):
        """Update the Pauli for a subset of qubits."""
        if not isinstance(value, Pauli):
            value = Pauli(value)
        self._z[0, qubits] = value._z
        self._x[0, qubits] = value._x
        # Add extra phase from new Pauli to current
        self._phase_exp = (self._phase_exp + value._phase_exp) % 4

    def __getitem__(
        self, qubits: Union[int, np.integer, slice, List[int], List[np.integer]]
    ) -> "Pauli":
        """Get no phase Pauli for specific qubits

        Args:
            qubits: index of qubit

        Returns:
            Pauli: Pauli acting on qubit i
        """
        # This is expensive ~6us compared to ~100ns for a Pauli get from a PauliList. Better
        # than the ~25mu that the existing Pauli takes in quantum_info
        # Does allow referencing but limited to single indexing.
        #
        # There are pros and cons associated with how we represent the symplectic
        # matrix. If you represent this matrix as a X and Z matrix then more slicing options
        # are possible here that would allow referening but only to a limited extent.
        #
        # Linear slicing with steps could be down with full vector representations. Linear slicing
        # with steps is chosing a contigous block of qubits to select and steping in that block.
        # for expample say [l:k:s]. To do this you can reshape the full vector from
        # (1, 2*num_qubits) to (2, num_qubits) and then slicing that matrix with [l:k:s]. This
        # gives some matrix of size (2, selected_num_qubits) with the 0th row representing the
        # X part and the 1st row representing the Z part. Yoiu cannot reshape this as it will distroy
        # the refering.
        #
        # This could be used by a second form of the vector (a matrix) would need to be stored and
        # interpreted appropriately.
        #
        # If refercing is not necessary then it is easy to extract the necessary value in what
        # ever form is desired.
        #
        # Suggest that __getitem__ be as general as possible to allow all sorts of possible selctions
        # some of which will and some will not provide referencing. Then have some specific
        # fast functions
        # that check less and can do less.
        #
        # With relative speeds
        #
        # __getitem__  6us (will get slower as more checks and capability added)
        # getitem 6us
        # fast_getitem_int 1.5us
        # fast_getitem_str 1.5us
        # etc
        # If you just reture the tuple (x,z) value then you get
        # getxz
        #
        # One can get faster results if for Paulis we also store a list version
        #
        # vlist_getitem_raw 530ns
        # vlist_getitem_int 580ns
        #
        # These results are fore small dimensions (and using nump arrays). For different situtations
        # different methods may should be used.

        if isinstance(qubits, (int, np.integer)):
            qubits = [qubits]
        return Pauli((self.z[qubits], self.x[qubits]))

    def _getitem(self, i):
        """Get Pauli for qubit i

        Args:
            i (int): index of qubit

        Returns:
            Pauli: Pauli acting on qubit i
        """
        return Pauli(self.matrix[0][i : self.matrix.shape[1] : self.num_qubits])

    def _fast_getitem_str(self, i):
        """Get Pauli for qubit i

        Args:
            i (int): index of qubit

        Returns:
            str: Streing representing the Pauli acting on qubit i,
            (0,0):"I", (1,0):"X", (0,1):"Z", (1,1):"Y"
        """
        return Pauli.pltb_str[(self.matrix[0][i], self.matrix[0][i + self.num_qubits])]

    def _fast_getitem_int(self, i):
        """Get Pauli for qubit i

        Args:
            i (int): index of qubit

        Returns:
            int: Integer representing the Pauli acting on qubit i, (I:0, X:1, Z:2, Y:4)
        """

        return Pauli.pltb_int[(self.matrix[0][i], self.matrix[0][i + self.num_qubits])]

    def _getitem_raw(self, i):
        """Get Pauli symplectic (x,z)-tuple for qubit i

        Args:
            i (int): index of qubit

        Returns:
            (list): Symplectic (x,z)-tuple for the Pauli on qubit i
        """
        return self.matrix[0][i], self.matrix[0][i + self.num_qubits]

    def _vlist_getitem_raw(self, i):
        """Get Pauli symplectic (x,z)-tuple for qubit i. Requires extra storage
        for the list representation of the Pauli

        Args:
            i (int): index of qubit

        Returns:
            [tuple]: Symplectic (x,z)-tuple for the Pauli on qubit i
        """
        return self.vlist[i], self.vlist[i + self.num_qubits]

    def _vlist_getitem_int(self, i):
        """Get Pauli for qubit i using a stored list of the Pauli.

        Args:
            i (int): index of qubit

        Returns:
            int: Integer representing the Pauli acting on qubit i, (I:0, X:1, Z:2, Y:4)
        """
        return Pauli.pltb_int[(self.vlist[i], self.vlist[i + self.num_qubits])]

    # ---------------------------------------------------------------------
    # Insert/Delete Methods
    # ---------------------------------------------------------------------

    def delete(self, qubits: Union[int, List[int]]) -> "Pauli":
        """Return a Pauli with qubits deleted.

        Args:
            qubits (int or list): qubits to delete from Pauli.

        Returns:
            Pauli: the resulting Pauli with the specified qubits removed.

        Raises:
            QiskitError: if ind is out of bounds for the array size or
                         number of qubits.
        """
        if isinstance(qubits, (int, np.integer)):
            qubits = [qubits]
        if max(qubits) > self.num_qubits - 1:
            raise QiskitError(
                f"Qubit index is larger than the number of qubits \
                ({max(qubits)}>{self.num_qubits - 1})."
            )
        if len(qubits) == self.num_qubits:
            raise QiskitError("Cannot delete all qubits of Pauli")
        z = np.delete(self._z, qubits, axis=1)
        x = np.delete(self._x, qubits, axis=1)
        matrix = np.hstack((x, z))
        return Pauli(matrix, phase_exp=self._phase_exp)

    def insert(self, qubits: Union[int, List[int]], value: "Pauli") -> "Pauli":
        """Insert a Pauli at specific qubit value.

        Args:
            qubits (int or list): qubits index to insert at.
            value (Pauli): value to insert.

        Returns:
            Pauli: the resulting Pauli with the entries inserted.

        Raises:
            QiskitError: if the insertion qubits are invalid.
        """
        if not isinstance(value, Pauli):
            value = Pauli(value)

        # Initialize empty operator
        ret_qubits = self.num_qubits + value.num_qubits
        ret = Pauli(np.zeros(2 * ret_qubits, dtype=bool))
        if isinstance(qubits, (int, np.integer)):
            if value.num_qubits == 1:
                qubits = [qubits]
            else:
                qubits = list(range(qubits, qubits + value.num_qubits))
        if len(qubits) != value.num_qubits:
            raise QiskitError(
                f"Number of indices does not match number of qubits for \
                 the inserted Pauli ({len(qubits)}!={value.num_qubits})"
            )
        if max(qubits) > ret.num_qubits - 1:
            raise QiskitError(
                f"Index is too larger for combined Pauli number of qubits \
                 ({max(qubits)}>{ret.num_qubits - 1})."
            )
        # Qubit positions for original op
        self_qubits = [i for i in range(ret.num_qubits) if i not in qubits]
        ret[self_qubits] = self
        ret[qubits] = value
        return ret

    def equiv(self, other):
        """Return True if Pauli's are equivalent up to group phase.

        Args:
            other (Pauli): an operator object.

        Returns:
            bool: True if the Pauli's are equivalent up to group phase.
        """
        if not isinstance(other, Pauli):
            try:
                other = Pauli(other)
            except QiskitError:
                return False
        return np.all(self._z == other._z) and np.all(self._x == other._x)

    @classmethod
    def _from_scalar_op(cls, op):
        return pauli_rep.scalar_op2symplectic(op)

    @classmethod
    def _from_pauli_instruction(cls, instr):
        return pauli_rep.gate2symplectic(instr)

    @classmethod
    def _from_circuit(cls, instr):
        return cls.instrs2symplectic(instr)

    # ---------------------------------------------------------------------
    # Output representation methods: Can also use the pauli_rep methods
    # ---------------------------------------------------------------------

    # Should be deprecated in favour of to_cpx_matrix
    def to_matrix(self, sparse: bool = False) -> np.ndarray:
        """_summary_

        Args:
            sparse (bool, optional): _description_. Defaults to False.

        Returns:
            np.ndarray: _description_
        """
        return self.to_cpx_matrix(sparse=sparse)

    def to_cpx_matrix(self, sparse: bool = False) -> np.ndarray:
        """_summary_

        Args:
            sparse (bool, optional): _description_. Defaults to False.

        Returns:
            np.ndarray: _description_
        """
        return pauli_rep.to_cpx_matrix(self.matrix, self._phase_exp, sparse=sparse)

    def to_instruction(self):
        """Convert to Pauli circuit instruction."""
        from math import pi

        pauli, phase_exp = self.to_label(
            output_pauli_encoding=pauli_rep.DEFAULT_EXTERNAL_PAULI_ENCODING,
            no_phase=True,
            return_phase=True,
            syntax=pauli_rep.PRODUCT_SYNTAX,
            qubit_order="right-to-left",
        )

        if len(pauli) == 1:
            gate = {"I": IGate(), "X": XGate(), "Y": YGate(), "Z": ZGate()}[pauli]
        else:
            gate = PauliGate(pauli)
        if not phase_exp:
            return gate
        # Add global phase
        circuit = QuantumCircuit(self.num_qubits, name=str(self))
        circuit.global_phase = -phase_exp * pi / 2
        circuit.append(gate, range(self.num_qubits))
        return circuit.to_instruction()

    # ---------------------------------------------------------------------
    # BaseOperator methods
    # ---------------------------------------------------------------------

    def compose(
        self,
        other: Union["Pauli", BasePauli],
        qargs: Optional[List[int]] = None,
        front: bool = False,
        inplace: bool = False,
    ) -> "Pauli":
        """Return the operator composition with another Pauli.

        Args:
            other (Pauli): a Pauli object.
            qargs (list or None): Optional, qubits to apply dot product
                                  on (default: None).
            front (bool): If True compose using right operator multiplication,
                          instead of left multiplication [default: False].
            inplace (bool): If True update in-place (default: False).

        Returns:
            Pauli: The composed Pauli.

        Raises:
            QiskitError: if other cannot be converted to an operator, or has
                         incompatible dimensions for specified subsystems.

        .. note::
            Composition (``&``) by default is defined as `left` matrix multiplication for
            matrix operators, while :meth:`dot` is defined as `right` matrix
            multiplication. That is that ``A & B == A.compose(B)`` is equivalent to
            ``B.dot(A)`` when ``A`` and ``B`` are of the same type.

            Setting the ``front=True`` kwarg changes this to `right` matrix
            multiplication and is equivalent to the :meth:`dot` method
            ``A.dot(B) == A.compose(B, front=True)``.
        """
        if qargs is None:
            qargs = getattr(other, "qargs", None)
        if not isinstance(other, Pauli):
            other = Pauli(other)
        return Pauli(super().compose(other, qargs=qargs, front=front, inplace=inplace))

    # pylint: disable=arguments-differ
    def dot(
        self,
        other: Union["Pauli", BasePauli],
        qargs: Optional[List[int]] = None,
        inplace: bool = False,
    ) -> "Pauli":
        """Return the right multiplied operator self * other.

        Args:
            other (Pauli): an operator object.
            qargs (list or None): Optional, qubits to apply dot product
                                  on (default: None).
            inplace (bool): If True update in-place (default: False).

        Returns:
            Pauli: The operator self * other.
        """
        return self.compose(other, qargs=qargs, front=True, inplace=inplace)

    def tensor(self, other) -> "Pauli":
        if not isinstance(other, Pauli):
            other = Pauli(other)
        return Pauli(super().tensor(other))

    def expand(self, other: Union["Pauli", BasePauli]) -> "Pauli":
        if not isinstance(other, Pauli):
            other = Pauli(other)
        return Pauli(super().expand(other))

    def _multiply(self, other: Union["Pauli", BasePauli]) -> "Pauli":
        return Pauli(super()._multiply(other))

    def conjugate(self):
        return Pauli(super().conjugate())

    def transpose(self) -> "Pauli":
        return Pauli(super().transpose())

    def adjoint(self) -> "Pauli":
        return Pauli(super().adjoint())

    def inverse(self) -> "Pauli":
        """Return the inverse of the Pauli."""
        return Pauli(super().adjoint())

    # ---------------------------------------------------------------------
    # Utility methods
    # ---------------------------------------------------------------------

    def commutes(self, other, qargs=None):
        """Return True if the Pauli commutes with other.

        Args:
            other (Pauli or PauliList): another Pauli operator.
            qargs (list): qubits to apply dot product on (default: None).

        Returns:
            bool: True if Pauli's commute, False if they anti-commute.
        """
        if qargs is None:
            qargs = getattr(other, "qargs", None)
        if not isinstance(other, BasePauli):
            other = Pauli(other)
        ret = super().commutes(other, qargs=qargs)
        if len(ret) == 1:
            return ret[0]
        return ret

    def anticommutes(self, other, qargs=None):
        """Return True if other Pauli anticommutes with self.

        Args:
            other (Pauli): another Pauli operator.
            qargs (list): qubits to apply dot product on (default: None).

        Returns:
            bool: True if Pauli's anticommute, False if they commute.
        """
        return np.logical_not(self.commutes(other, qargs=qargs))

    def evolve(self, other, qargs=None, frame="h"):
        r"""Heisenberg picture evolution of a Pauli by a Clifford.

        This returns the Pauli :math:`P^\prime = C^\dagger.P.C`.

        By choosing the parameter frame='s', this function returns the Schrödinger evolution of the Pauli
        :math:`P^\prime = C.P.C^\dagger`. This option yields a faster calculation.

        Args:
            other (Pauli or Clifford or QuantumCircuit): The Clifford operator to evolve by.
            qargs (list): a list of qubits to apply the Clifford to.
            frame (string): 'h' for Heisenberg or 's' for Schrödinger framework.

        Returns:
            Pauli: the Pauli :math:`C^\dagger.P.C`.

        Raises:
            QiskitError: if the Clifford number of qubits and qargs don't match.
        """
        if qargs is None:
            qargs = getattr(other, "qargs", None)
        from qiskit.quantum_info.operators.symplectic.clifford import Clifford

        if not isinstance(other, (Pauli, Instruction, QuantumCircuit, Clifford)):
            # Convert to a Pauli
            other = Pauli(other)

        return Pauli(super().evolve(other, qargs=qargs, frame=frame))

    @staticmethod
    def instrs2symplectic(instr: Union[Instruction, QuantumCircuit]):
        """Convert a Pauli circuit to BasePauli data."""
        # Try and convert single instruction
        if isinstance(instr, (PauliGate, IGate, XGate, YGate, ZGate)):
            return pauli_rep.gate2symplectic(instr)
        if isinstance(instr, Instruction):
            # Convert other instructions to circuit definition
            if instr.definition is None:
                raise QiskitError(f"Cannot apply Instruction: {instr.name}")
            # Convert to circuit
            instr = instr.definition

        # Initialize identity Pauli
        ret = Pauli(np.zeros((1, 2 * instr.num_qubits), dtype=bool), phase_exp=0)
        # Add circuit global phase if specified
        if instr.global_phase:
            ret._phase_exp = pauli_rep.cpx2exp(
                np.exp(1j * float(instr.global_phase)),
                output_encoding=pauli_rep.INTERNAL_PHASE_ENCODING,
            )
        # Recursively apply instructions
        for dinstr, qregs, cregs in instr.data:
            if cregs:
                raise QiskitError(
                    f"Cannot apply instruction with classical registers: {dinstr.name}"
                )
            if not isinstance(dinstr, (Barrier, Delay)):
                next_instr = BasePauli(*Pauli.instrs2symplectic(dinstr))
                if next_instr is not None:
                    qargs = [tup.index for tup in qregs]
                    ret = ret.compose(next_instr, qargs=qargs)
        return ret.matrix, ret._phase_exp

    # ---------------------------------------------------------------------
    # DEPRECATED methods from old Pauli class
    # ---------------------------------------------------------------------

    @classmethod
    @deprecate_function(
        "Initializing Pauli from `Pauli(label=l)` kwarg is deprecated as of \
         version 0.17.0 and will be removed no earlier than 3 months after \
         the release date. Use `Pauli(l)` instead."
    )
    def _from_label_deprecated(cls, label, qubit_order):
        # Deprecated wrapper of `_from_label` so that a deprecation warning
        # can be displaced during initialization with deprecated kwarg
        return pauli_rep.str2symplectic(label, qubit_order=qubit_order)

    @classmethod
    @deprecate_function(
        "Initializing Pauli from `Pauli(z=z, x=x)` kwargs is deprecated as of \
         version 0.17.0 and will be removed no earlier than 3 months after \
         the release date. Use tuple initialization `Pauli((z, x))` instead."
    )
    def _from_split_array_deprecated(cls, z, x, phase_exp: int = 0):
        # Deprecated wrapper of `_from_array` so that a deprecation warning
        # can be displaced during initialization with deprecated kwarg
        return pauli_rep.from_split_array(x, z, phase_exp)

    @staticmethod
    def _make_np_bool(arr):
        if not isinstance(arr, (list, np.ndarray, tuple)):
            arr = [arr]
        arr = np.asarray(arr).astype(bool)
        return arr

    @staticmethod
    @deprecate_function(
        "`from_label` is deprecated and will be removed no earlier than \
         3 months after the release date. Use Pauli(label) instead."
    )
    def from_label(label):
        """DEPRECATED: Construct a Pauli from a string label.

        This function is deprecated use ``Pauli(label)`` instead.

        Args:
            label (str): Pauli string label.

        Returns:
            Pauli: the constructed Pauli.

        Raises:
            QiskitError: If the input list is empty or contains invalid
            Pauli strings.
        """
        if isinstance(label, tuple):
            # Legacy usage from aqua
            label = "".join(label)
        return Pauli(label)

    @staticmethod
    @deprecate_function(
        "sgn_prod is deprecated and will be removed no earlier than \
         3 months after the release date. Use `dot` instead."
    )  # pylint: disable=invalid-name
    def sgn_prod(p1, p2):  # pylint: disable=invalid-name
        r"""
        DEPRECATED: Multiply two Paulis and track the phase.

        This function is deprecated. The Pauli class now handles full
        Pauli group multiplication using :meth:`compose` or :meth:`dot`.

        $P_3 = P_1 \otimes P_2$: X*Y

        Args:
            p1 (Pauli): pauli 1
            p2 (Pauli): pauli 2

        Returns:
            Pauli: the multiplied pauli (without phase)
            complex: the sign of the multiplication, 1, -1, 1j or -1j
        """
        pauli = p1.dot(p2)
        return pauli[:], (-1j) ** pauli.phase

    @deprecate_function(
        "`to_spmatrix` is deprecated and will be removed no earlier than \
         3 months after the release date. Use `to_matrix(sparse=True)` instead."
    )
    def to_spmatrix(self):
        r"""
        DEPRECATED Convert Pauli to a sparse matrix representation (CSR format).

        This function is deprecated. Use :meth:`to_matrix` with kwarg
        ``sparse=True`` instead.

        Returns:
            scipy.sparse.csr_matrix: a sparse matrix with CSR format that
            represents the pauli.
        """
        return pauli_rep.to_cpx_matrix(self.matrix, self._phase_exp, sparse=True)

    @deprecate_function(
        "`kron` is deprecated and will be removed no earlier than \
        3 months after the release date of Qiskit Terra 0.17.0. \
        Use `expand` instead, but note this does not change \
        the operator in-place."
    )
    def kron(self, other):
        r"""DEPRECATED: Kronecker product of two paulis.

        This function is deprecated. Use :meth:`expand` instead.

        Order is $P_2 (other) \otimes P_1 (self)$

        Args:
            other (Pauli): P2

        Returns:
            Pauli: self
        """
        pauli = self.expand(other)
        self.matrix = pauli.matrix
        self._phase_exp = pauli._phase_exp
        self._op_shape = self._op_shape.expand(other._op_shape)
        return self

    @deprecate_function(
        "`update_z` is deprecated and will be removed no earlier than \
        3 months after the release date. Use `Pauli.z = val` or \
        `Pauli.z[indices] = val` instead."
    )
    def update_z(self, z, indices=None):
        """
        DEPRECATED: Update partial or entire z.

        This function is deprecated. Use the setter for :attr:`z` instead.

        Args:
            z (numpy.ndarray or list): to-be-updated z
            indices (numpy.ndarray or list or optional): to-be-updated qubit indices

        Returns:
            Pauli: self

        Raises:
            QiskitError: when updating whole z, the number of qubits must be the same.
        """
        phase_exp = self._phase_exp
        z = self._make_np_bool(z)
        if indices is None:
            if len(self.z) != len(z):
                raise QiskitError(
                    "During updating whole z, you can not change the number of qubits."
                )
            self.z = z
        else:
            if not isinstance(indices, list) and not isinstance(indices, np.ndarray):
                indices = [indices]
            for p, idx in enumerate(indices):
                self.z[idx] = z[p]
        self._phase_exp = phase_exp
        return self

    @deprecate_function(
        "`update_z` is deprecated and will be removed no earlier than \
         3 months after the release date. Use `Pauli.x = val` or \
         `Pauli.x[indices] = val` instead."
    )
    def update_x(self, x, indices=None):
        """
        DEPRECATED: Update partial or entire x.

        This function is deprecated. Use the setter for :attr:`x` instead.

        Args:
            x (numpy.ndarray or list): to-be-updated x
            indices (numpy.ndarray or list or optional): to-be-updated qubit indices

        Returns:
            Pauli: self

        Raises:
            QiskitError: when updating whole x, the number of qubits must be the same.
        """
        phase_exp = self._phase_exp
        x = self._make_np_bool(x)
        if indices is None:
            if len(self.x) != len(x):
                raise QiskitError(
                    "During updating whole x, you can not change the number of qubits."
                )
            self.x = x
        else:
            if not isinstance(indices, list) and not isinstance(indices, np.ndarray):
                indices = [indices]
            for p, idx in enumerate(indices):
                self.x[idx] = x[p]
        self._phase_exp = phase_exp
        return self

    @deprecate_function(
        "`insert_paulis` is deprecated and will be removed no earlier than \
         3 months after the release date. For similar functionality use \
         `Pauli.insert` instead."
    )
    def insert_paulis(self, indices=None, paulis=None, pauli_labels=None):
        """
        DEPRECATED: Insert or append pauli to the targeted indices.

        This function is deprecated. Similar functionality can be obtained
        using the :meth:`insert` method.

        If indices is None, it means append at the end.

        Args:
            indices (list[int]): the qubit indices to be inserted
            paulis (Pauli): the to-be-inserted or appended pauli
            pauli_labels (list[str]): the to-be-inserted or appended pauli label

        Note:
            the indices refers to the location of original paulis,
            e.g. if indices = [0, 2], pauli_labels = ['Z', 'I'] and original pauli = 'ZYXI'
            the pauli will be updated to ZY'I'XI'Z'
            'Z' and 'I' are inserted before the qubit at 0 and 2.

        Returns:
            Pauli: self

        Raises:
            QiskitError: provide both `paulis` and `pauli_labels` at the same time
        """
        if pauli_labels is not None:
            if paulis is not None:
                raise QiskitError("Please only provide either `paulis` or `pauli_labels`")
            if isinstance(pauli_labels, str):
                pauli_labels = list(pauli_labels)
            # since pauli label is in reversed order.
            label = "".join(pauli_labels[::-1])
            paulis = self.from_label(label)

        # Insert and update self
        if indices is None:  # append
            z = np.concatenate((self.z, paulis.z))
            x = np.concatenate((self.x, paulis.x))
        else:
            if not isinstance(indices, list):
                indices = [indices]
            z = np.insert(self.z, indices, paulis.z)
            x = np.insert(self.x, indices, paulis.x)
        matrix = np.hstack((x, z))
        pauli = Pauli(matrix, phase_exp=self._phase_exp + paulis._phase_exp)
        self.z = pauli.z
        self.x = pauli.x
        self._phase_exp = pauli._phase_exp
        self._op_shape = pauli._op_shape
        return self

    @deprecate_function(
        "`append_paulis` is deprecated and will be removed no earlier than \
         3 months after the release date. Use `Pauli.expand` instead."
    )
    def append_paulis(self, paulis=None, pauli_labels=None):
        """
        DEPRECATED: Append pauli at the end.

        Args:
            paulis (Pauli): the to-be-inserted or appended pauli
            pauli_labels (list[str]): the to-be-inserted or appended pauli label

        Returns:
            Pauli: self
        """
        return self.insert_paulis(None, paulis=paulis, pauli_labels=pauli_labels)

    @deprecate_function(
        "`append_paulis` is deprecated and will be removed no earlier than \
         3 months after the release date. For equivalent functionality \
         use `Pauli.delete` instead."
    )
    def delete_qubits(self, indices):
        """
        DEPRECATED: Delete pauli at the indices.

        This function is deprecated. Equivalent functionality can be obtained
        using the :meth:`delete` method.

        Args:
            indices(list[int]): the indices of to-be-deleted paulis

        Returns:
            Pauli: self
        """
        pauli = self.delete(indices)
        self._z = pauli._z  # pylint: disable=invalid-name
        self._x = pauli._x  # pylint: disable=invalid-name
        self._phase_exp = pauli._phase_exp
        self._op_shape = pauli._op_shape
        return self

    @classmethod
    @deprecate_function(
        "`pauli_single` is deprecated and will be removed no earlier than \
         3 months after the release date."
    )
    def pauli_single(cls, num_qubits, index, pauli_label):
        """
        DEPRECATED: Generate single qubit pauli at index with pauli_label with length num_qubits.

        Args:
            num_qubits (int): the length of pauli
            index (int): the qubit index to insert the single qubit
            pauli_label (str): pauli

        Returns:
            Pauli: single qubit pauli
        """
        tmp = Pauli(pauli_label)
        ret = Pauli((np.zeros(num_qubits, dtype=bool), np.zeros(num_qubits, dtype=bool)))
        ret.x[index] = tmp.x[0]
        ret.z[index] = tmp.z[0]
        ret.phase = tmp.phase
        return ret

    @classmethod
    @deprecate_function(
        "`random` is deprecated and will be removed no earlier than \
         3 months after the release date. \
         Use `qiskit.quantum_info.random_pauli` instead"
    )
    def random(cls, num_qubits, seed=None):
        """DEPRECATED: Return a random Pauli on number of qubits.

        This function is deprecated use
        :func:`~qiskit.quantum_info.random_pauli` instead.

        Args:
            num_qubits (int): the number of qubits
            seed (int): Optional. To set a random seed.
        Returns:
            Pauli: the random pauli
        """
        # pylint: disable=cyclic-import
        from qiskit.quantum_info.operators.symplectic.random import (
            random_pauli,
        )

        return random_pauli(num_qubits, group_phase=False, seed=seed)


# Update docstrings for API docs
generate_apidocs(Pauli)<|MERGE_RESOLUTION|>--- conflicted
+++ resolved
@@ -24,12 +24,8 @@
 from qiskit.quantum_info.operators.mixins import generate_apidocs
 from qiskit.utils.deprecation import deprecate_function
 
-<<<<<<< HEAD
-import qiskit_qec.qec_utils.pauli_rep as rep
-=======
->>>>>>> 35668201
+from qiskit_qec.qec_utils import pauli_rep
 from qiskit_qec.operators.base_pauli import BasePauli
-from qiskit_qec.utils import pauli_rep
 
 
 class Pauli(BasePauli):
@@ -75,21 +71,11 @@
             if phase_exp is None:
                 phase_exp = 0
         elif isinstance(data, BasePauli):
-<<<<<<< HEAD
-            matrix = data.matrix
-            phase_exponent = data.phase_exponent
-        elif isinstance(data, tuple):
-            if len(data) not in [1, 2]:
-                if len(data) == 3:  # DEPRECATED
-                    # Convert (z,x),p) to (matrix, p)
-                    # Note old specific order
-                    raise QiskitError("Not yet implemented")
-=======
+
             matrix = data.matrix[:, :]
             phase_exp = data._phase_exp[:]
         elif isinstance(data, (tuple, list)):
             if len(data) not in [2, 3]:
->>>>>>> 35668201
                 raise QiskitError(
                     "Invalid input tuple for Pauli, input tuple must be `(z, x, phase)` or `(z, x)`"
                 )
@@ -131,10 +117,7 @@
             matrix, phase_exp = self._from_label_deprecated(label, qubit_order=input_qubit_order)
         else:
             raise QiskitError("Invalid input data for Pauli.")
-<<<<<<< HEAD
-
-=======
->>>>>>> 35668201
+
         # Initialize BasePauli
         if matrix.shape[0] != 1:
             raise QiskitError("Input is not a single Pauli")
