--- conflicted
+++ resolved
@@ -151,7 +151,7 @@
     is faster. Note that this method is faster if the vectors are
     numpy arrays with dtype=int8
     """
-    assert(vec1.dtype != bool)
+    assert vec1.dtype != bool
     r = 0
     for i in range(n):
         r += vec1[i] * vec2[n + i] + vec1[n + i] * vec2[i]
@@ -188,11 +188,12 @@
     is faster. Note that this method is faster if the vectors are
     numpy arrays with dtype=int8
     """
-    assert(vec1.dtype == bool)
+    assert vec1.dtype == bool
     r = False
     for i in range(n):
         r += vec1[i] & vec2[n + i] ^ vec1[n + i] & vec2[i]
     return int(r)
+
 
 def _symplectic_product_dense(mat1: np.ndarray, mat2: np.ndarray) -> Union[int, np.ndarray]:
     r"""Returns the symplectic product of two GF(2) symplectic matrices.
@@ -219,7 +220,7 @@
     See Also:
     _symplectic_product_vv, symplectic_product
     """
-    assert(mat1.dtype != bool)
+    assert mat1.dtype != bool
     m1, m2 = np.hsplit(mat1, 2)  # pylint: disable=unbalanced-tuple-unpacking
     result = np.hstack((m2, m1)).dot(mat2.transpose()) % 2
     if result.size == 1:
@@ -852,11 +853,7 @@
 # ---------------------------------------------------------------
 
 
-<<<<<<< HEAD
-def count_num_y(matrix: np.ndarray, scalar:bool=True) -> Union[np.ndarray, int]:
-=======
 def count_num_y(matrix: np.ndarray, scalar: bool = True) -> Union[np.ndarray, int]:
->>>>>>> 0f59aa09
     """Returns the number of positions with 1's in k and n+k positions
     for matrices/vectors of width 2n for all k
 
@@ -870,11 +867,7 @@
 
     Returns:
         result: number of positions with 1's in k and n+k positions
-<<<<<<< HEAD
-    for matrices/vectors of width 2n for all k. 
-=======
-    for matrices/vectors of width 2n for all k.
->>>>>>> 0f59aa09
+                for matrices/vectors of width 2n for all k.
 
     Examples:
         >>> a = np.array([1,0,1,1], dtype=np.bool_)
@@ -893,21 +886,14 @@
     matrix = np.atleast_2d(matrix)
     if not is_symplectic_form(matrix):
         raise QiskitError("Input matrix/vector not a GF(2) symplectic matrix")
-<<<<<<< HEAD
-    num_qubits = matrix.shape[1]>>1
-=======
     num_qubits = matrix.shape[1] >> 1
->>>>>>> 0f59aa09
     result = _count_num_y(matrix, num_qubits)
     if scalar and matrix.shape[0] == 1:
         return result[0]
     else:
         return result
 
-<<<<<<< HEAD
-=======
-
->>>>>>> 0f59aa09
+
 def _count_num_y(matrix: np.ndarray, n: int) -> np.ndarray:
     """Returns the number of positions with 1's in k and n+k positions
     for matrices/vectors of width 2n for all k
@@ -927,23 +913,14 @@
 
         >>> b = np.array([[1,0,1,1],[0,0,1,1]], dtype=np.bool_)
         >>> count_num_y(a, scalar=False)
-<<<<<<< HEAD
-        array([1,0])   
-    """
-    return np.sum(np.logical_and(matrix[:, : n], matrix[:, n :]), axis=1, dtype=int)
+        array([1,0])
+    """
+    return np.sum(np.logical_and(matrix[:, :n], matrix[:, n:]), axis=1, dtype=int)
+
 
 # ---------------------------------------------------------------
 
-=======
-        array([1,0])
-    """
-    return np.sum(np.logical_and(matrix[:, :n], matrix[:, n:]), axis=1, dtype=int)
-
-
-# ---------------------------------------------------------------
-
-
->>>>>>> 0f59aa09
+
 def is_symplectic_matrix_form(
     matrix: np.ndarray, dtype: Optional[Union[bool, np.bool_, int, np.integer]] = None
 ) -> bool:
@@ -1881,16 +1858,18 @@
 
     return new_center, new_x, new_z
 
+
 # pylint: disable=missing-param-doc
-def min_generating(matrix:Optional[np.ndarray]=None, 
-                   x: Optional[np.ndarray]=None,
-                   z: Optional[np.ndarray]=None
-                   )-> np.ndarray:
+def min_generating(
+    matrix: Optional[np.ndarray] = None,
+    x: Optional[np.ndarray] = None,
+    z: Optional[np.ndarray] = None,
+) -> np.ndarray:
     """Returns a minimal generating/linearily independent set of rows.
 
-    If only a matrix is provide the method returns a submatrix with maximally 
+    If only a matrix is provide the method returns a submatrix with maximally
     independent set of rows. If a matrix and a set of hyperbolic pairs are provided then
-    the method returns a submatrix such that the rows of the submatrix and the 
+    the method returns a submatrix such that the rows of the submatrix and the
     hyperbolic pairs are maximally linearily independent.
 
     Note: This method returns matrix as a 2d matrix (relative to numpy)
@@ -1948,10 +1927,13 @@
     x = np.atleast_2d(x)
     z = np.atleast_2d(z)
     if matrix.shape[1] != x.shape[1]:
-        raise QiskitError("Input matrix and x and z components must have the same number of columns")
+        raise QiskitError(
+            "Input matrix and x and z components must have the same number of columns"
+        )
     return _min_generating_matrix_xz(matrix, x, z)
 
-def _min_generating_matrix(matrix:np.ndarray)->np.ndarray:
+
+def _min_generating_matrix(matrix: np.ndarray) -> np.ndarray:
     """Returns a matrix consisting of rows from the input matrix such that the resulting
     matrix and the input matrix have the same rank.
 
@@ -1975,12 +1957,13 @@
         return matrix
 
     posns = np.flatnonzero(heads)
-    ext_matrix = np.zeros(shape=(posns.shape[0],matrix.shape[1]), dtype=np.bool_)
+    ext_matrix = np.zeros(shape=(posns.shape[0], matrix.shape[1]), dtype=np.bool_)
     for k, index in enumerate(posns):
         ext_matrix[k] = matrix[index]
     return ext_matrix
 
-def _min_generating_matrix_xz(matrix, x, z)->np.ndarray:
+
+def _min_generating_matrix_xz(matrix, x, z) -> np.ndarray:
     """Returns a submatrix of the input matrix such that combined rows of the submatrix and the
     hyperbolic pairs are linearily independent of GF(2)
 
@@ -1989,27 +1972,26 @@
         x, y: hyperbolic basis pairs
 
     Returns:
-        matrix: Submatrix of input matrix 
+        matrix: Submatrix of input matrix
     """
     # Priority is given to preserving the hyperbolic set (x,z) and so matrix is stack on the bottom.
     tmp_matrix = np.vstack((x, z, matrix))
     heads, _, _, rank_ = mt.rref_complete(tmp_matrix)
     if rank_ < tmp_matrix.shape[0]:
         # Since (x,z) has already been reduced any removal will appear in the matrix part
-        posns = np.flatnonzero(heads[2*x.shape[0]:])
-        ext_matrix = np.zeros(shape=(posns.shape[0],matrix.shape[1]), dtype=np.bool_)
+        posns = np.flatnonzero(heads[2 * x.shape[0] :])
+        ext_matrix = np.zeros(shape=(posns.shape[0], matrix.shape[1]), dtype=np.bool_)
         for k, index in enumerate(posns):
             ext_matrix[k] = matrix[index]
         matrix = ext_matrix
     return matrix
 
 
-
 def normalizer(
     matrix: Optional[np.ndarray] = None,
     x: Optional[np.ndarray] = None,
     z: Optional[np.ndarray] = None,
-    min_gen:bool=False
+    min_gen: bool = False,
 ) -> Tuple[np.ndarray, np.ndarray, np.ndarray]:
     """Returns the normalizer of the group generated by the generators represented in the
     symplectic matrix(s):
@@ -2018,7 +2000,7 @@
         matrix (optional): GF(2) symplectic matrix. Defaults to None.
         x (optional): Hyperbolic pairs. Defaults to None.
         z (optional): Hyperbolic pairs. Defaults to None.
-        min_gen (optional): If True then the matrix will be reduced to be full 
+        min_gen (optional): If True then the matrix will be reduced to be full
             rank (i.e. the rows will be a minimal generating set). Default is False
 
     Raises:
@@ -2071,7 +2053,7 @@
     z = np.atleast_2d(np.array(z))
     if not (is_symplectic_matrix_form(x) and is_symplectic_matrix_form(z)):
         raise QiskitError("x and z must be GF(2) symplectic matrices/vectors")
-    
+
     zero_mat = False
     if matrix is None:
         matrix = np.zeros(shape=(0, x.shape[1]), dtype=np.bool_)
@@ -2124,7 +2106,7 @@
     """Returns the normalizer of the group generated by the generators represented in the
     symplectic matrix(s) and trys to preserve elements:
 
-    This method assumes that the matrix has full rank. That is that the 
+    This method assumes that the matrix has full rank. That is that the
     set of generators is independent.
 
     Args:
@@ -2168,7 +2150,7 @@
     """Returns the normalizer of the group generated by the generators represented in the
     symplectic matrix(s):
 
-    This method assumes that the matrix has full rank. That is that the 
+    This method assumes that the matrix has full rank. That is that the
     set of generators is independent.
 
     Args:
