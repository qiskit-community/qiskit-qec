--- conflicted
+++ resolved
@@ -23,13 +23,9 @@
 from qiskit import ClassicalRegister, QuantumCircuit, QuantumRegister, transpile
 from qiskit.circuit.library import XGate, RZGate
 from qiskit.transpiler import PassManager, InstructionDurations
-<<<<<<< HEAD
 from qiskit_ibm_provider.transpiler.passes.scheduling import DynamicCircuitInstructionDurations
 from qiskit_ibm_provider.transpiler.passes.scheduling import PadDynamicalDecoupling
 from qiskit_ibm_provider.transpiler.passes.scheduling import ALAPScheduleAnalysis
-=======
-from qiskit.transpiler.passes import ALAPScheduleAnalysis, PadDynamicalDecoupling
->>>>>>> df4cc1d9
 
 from qiskit_qec.circuits.code_circuit import CodeCircuit
 from qiskit_qec.utils import DecodingGraphEdge, DecodingGraphNode
@@ -1393,11 +1389,7 @@
                         [
                             ALAPScheduleAnalysis(durations),
                             PadDynamicalDecoupling(
-<<<<<<< HEAD
                                 durations, dd_sequence, qubits=qubits, spacings=spacings[j]
-=======
-                                durations, dd_sequence, qubits=qubits, spacing=spacings[j]
->>>>>>> df4cc1d9
                             ),
                         ]
                     )
