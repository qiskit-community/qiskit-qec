--- conflicted
+++ resolved
@@ -18,10 +18,7 @@
 from qiskit import QuantumCircuit
 from qiskit.converters import circuit_to_dag
 from qiskit.circuit.library import IGate, XGate, YGate, ZGate
-<<<<<<< HEAD
 from qiskit import execute
-=======
->>>>>>> df2d2b0f
 from qiskit_aer import Aer
 
 from qiskit_qec.analysis.extensions import C_FAULT_ENUMERATOR
