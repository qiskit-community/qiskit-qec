--- conflicted
+++ resolved
@@ -168,13 +168,8 @@
 
         # get indices for nodes and logical nodes
         dg = self.decoding_graph.graph
-<<<<<<< HEAD
         ns = set(dg.nodes().index(node) for node in nodes)
-        lns = set([dg.nodes().index(self.decoding_graph.logical_nodes[0])])
-=======
-        ns = set(self.decoding_graph.node_index(node) for node in nodes)
-        bns = set(self.decoding_graph.node_index(node) for node in self._get_boundary_nodes())
->>>>>>> c9cf30de
+        lns = set(node for node in dg.nodes().index(self.decoding_graph.logical_nodes))
 
         dist_max = 0
         final_clusters = {}
@@ -637,180 +632,4 @@
             for edge, (_, neighbour, data) in dict(
                 self.graph.incident_edge_index_map(node_index)
             ).items()
-<<<<<<< HEAD
         ]
-
-
-class ClAYGDecoder(UnionFindDecoder):
-    """
-    Decoder that is very similar to the Union Find decoder, but instead of adding clusters all at once,
-    adds them separated by syndrome round with a growth and merge phase in between.
-    Then it just proceeds like the Union Find decoder.
-
-    FIXME: Use the Union Find infrastructure and just change the self.cluster() method. Problem is that
-    the peeling decoder needs a modified version the graph with the syndrome nodes marked, which is done
-    in the process method. For now it is mostly its separate thing, but merging them shouldn't be
-    too big of a hassle.
-    Merge method should also be modified, as boundary clusters are not marked as odd clusters.
-    """
-
-    def __init__(self, code, decoding_graph: DecodingGraph = None) -> None:
-        super().__init__(code, decoding_graph)
-        self.graph = deepcopy(self.decoding_graph.graph)
-        self.r = 1
-        self._clusters4peeling = []
-
-    def process(self, string: str):
-        """
-        Process an output string and return corrected final outcomes.
-        Args:
-            string (str): Output string of the code.
-        Returns:
-            corrected_z_logicals (list): A list of integers that are 0 or 1.
-        These are the corrected values of the final transversal
-        measurement, corresponding to the logical operators of
-        self.z_logicals.
-        """
-
-        nodes_at_time_zero = []
-        for index, node in zip(
-            self.decoding_graph.graph.node_indices(), self.decoding_graph.graph.nodes()
-        ):
-            if node.time == 0 or node.is_logical:
-                nodes_at_time_zero.append(index)
-        self.graph = self.decoding_graph.graph.subgraph(nodes_at_time_zero)
-        for index, node in zip(self.graph.node_indices(), self.graph.nodes()):
-            node.properties["root"] = index
-        for edge in self.graph.edges():
-            edge.properties["growth"] = 0
-            edge.properties["fully_grown"] = False
-
-        string = "".join([str(c) for c in string[::-1]])
-        output = [int(bit) for bit in list(string.split(" ", maxsplit=self.code.d)[0])][::-1]
-        highlighted_nodes = self.code.string2nodes(string, all_logicals=True)
-        if not highlighted_nodes:
-            return output  # There's nothing for us to do here
-
-        self.cluster(highlighted_nodes)
-        clusters = self._clusters4peeling
-
-        flattened_highlighted_nodes: List[DecodingGraphNode] = []
-        for highlighted_node in highlighted_nodes:
-            highlighted_node.time = 0
-            flattened_highlighted_nodes.append(self.graph.nodes().index(highlighted_node))
-
-        for cluster_nodes, cluster_atypical_nodes in clusters:
-            if not cluster_nodes:
-                continue
-            erasure_graph = deepcopy(self.graph)
-            for node in cluster_nodes:
-                erasure_graph[node].properties["syndrome"] = node in cluster_atypical_nodes
-            erasure = erasure_graph.subgraph(cluster_nodes)
-            qubits_to_be_corrected = self.peeling(erasure)
-            for idx in qubits_to_be_corrected:
-                output[idx] = (output[idx] + 1) % 2
-
-        return output
-
-    def cluster(self, nodes):
-        """
-        Args:
-            nodes (List): List of non-typical nodes in the syndrome graph,
-            of the type produced by `string2nodes`.
-
-        Returns:
-            clusters (dict): Ddictionary with the indices of
-            the given node as keys and an integer specifying their cluster as the corresponding
-            value.
-        """
-        self.clusters: Dict[int, UnionFindDecoderCluster] = {}
-        self.odd_cluster_roots = []
-
-        times: List[List[DecodingGraphNode]] = [[] for _ in range(self.code.T + 1)]
-        boundaries = []
-        for node in deepcopy(nodes):
-            if node.is_logical:
-                boundaries.append(node)
-            else:
-                times[node.time].append(node)
-                node.time = 0
-        # FIXME: I am not sure when the optimal time to add the boundaries is. Maybe the middle?
-        # for node in boundaries:
-        times.insert(len(times) // 2, boundaries)
-
-        neutral_clusters = []
-        for time in times:
-            if not time:
-                continue
-            for node in time:
-                self._add_node(node)
-            neutral_clusters += self._collect_neutral_clusters()
-            for _ in range(self.r):
-                self._grow_and_merge_clusters()
-            neutral_clusters += self._collect_neutral_clusters()
-
-        while self.odd_cluster_roots:
-            self._grow_and_merge_clusters()
-
-        neutral_clusters += self._collect_neutral_clusters()
-
-        # compile info into standard clusters dict
-        clusters = {}
-        for c, cluster in enumerate(neutral_clusters):
-            # determine which nodes exactly are in the neutral cluster
-            neutral_nodes = list(cluster.atypical_nodes | cluster.boundary_nodes)
-            # put them in the required dict
-            for n in neutral_nodes:
-                clusters[n] = c
-
-        neutral_cluster_nodes: List[List[int]] = []
-        for cluster in neutral_clusters:
-            neutral_cluster_nodes.append(
-                (list(cluster.nodes), list(cluster.atypical_nodes | cluster.boundary_nodes))
-            )
-
-        self._clusters4peeling = neutral_cluster_nodes
-
-        return neutral_cluster_nodes
-
-    def _add_node(self, node):
-        node_index = self.graph.nodes().index(node)
-        root = self.find(node_index)
-        cluster = self.clusters.get(root)
-        if cluster and not node.is_logical:
-            # Add the node to the cluster or remove it if it's already present
-            if node_index in cluster.atypical_nodes:
-                cluster.atypical_nodes.remove(node_index)
-            else:
-                cluster.atypical_nodes.add(node_index)
-        else:
-            self.graph[node_index].properties["root"] = node_index
-            self._create_new_cluster(node_index)
-
-    def _collect_neutral_clusters(self):
-        neutral_clusters = []
-        for root, cluster in self.clusters.copy().items():
-            if self.code.is_cluster_neutral(
-                [
-                    self.graph[node]
-                    for node in cluster.atypical_nodes
-                    | (set([list(cluster.boundary_nodes)[0]]) if cluster.boundary_nodes else set())
-                ]
-            ):
-                if root in self.odd_cluster_roots:
-                    self.odd_cluster_roots.remove(root)
-                cluster = self.clusters.pop(root)
-                if cluster.atypical_nodes:
-                    neutral_clusters.append(cluster)
-                for edge in cluster.fully_grown_edges:
-                    self.graph.edges()[edge].properties["fully_grown"] = False
-                for edge in cluster.boundary:
-                    self.graph.edges()[edge.index].properties["growth"] = 0
-                for node in cluster.nodes:
-                    if self.graph[node].is_logical:
-                        self._create_new_cluster(node)
-                    self.graph[node].properties["root"] = node
-        return neutral_clusters
-=======
-        ]
->>>>>>> c9cf30de
