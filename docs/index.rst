--- conflicted
+++ resolved
@@ -15,11 +15,7 @@
   :maxdepth: 1
 
   Tutorials <tutorials/index>
-<<<<<<< HEAD
   How-to Guides <how_tos/index>
-=======
-  User Guide <how_tos/index>
->>>>>>> e01f0ebc
   API References <apidocs/index>
   Discussions <discussions/index>
   Release Notes <release_notes>
