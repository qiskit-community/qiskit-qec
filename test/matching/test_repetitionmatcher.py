"""Tests for the subsystem CSS circuit-level matching decoder."""
import unittest

<<<<<<< HEAD
from qiskit import execute
=======
>>>>>>> df2d2b0f
from qiskit_aer import Aer

from qiskit_qec.analysis.faultenumerator import FaultEnumerator
from qiskit_qec.decoders.circuit_matching_decoder import temp_syndrome
from qiskit_qec.decoders.repetition_decoder import RepetitionDecoder
from qiskit_qec.circuits.repetition_code import RepetitionCodeCircuit
from qiskit_qec.noise.paulinoisemodel import PauliNoiseModel


class TestRepetitionCircuitMatcher(unittest.TestCase):
    """Tests for the three bit decoder example."""

    def setUp(self) -> None:
        # Bit-flip circuit noise model
        p = 0.05
        pnm = PauliNoiseModel()
        pnm.add_operation("cx", {"ix": 1, "xi": 1, "xx": 1})
        pnm.add_operation("id", {"x": 1})
        pnm.add_operation("reset", {"x": 1})
        pnm.add_operation("measure", {"x": 1})
        pnm.add_operation("x", {"x": 1, "y": 1, "z": 1})
        pnm.set_error_probability("cx", p)
        pnm.set_error_probability("x", p)
        pnm.set_error_probability("id", p)
        pnm.set_error_probability("reset", p)
        pnm.set_error_probability("measure", p)
        self.pnm = pnm

        # 3-bit, 2 round repetition code
        self.code_circuit = RepetitionCodeCircuit(3, 2)
        self.z_logical = self.code_circuit.css_z_logical

        # 5-bit, 2 round repetition code
        self.code_circuit_5 = RepetitionCodeCircuit(5, 2)
        self.z_logical_5 = self.code_circuit.css_z_logical

    def test_no_errors(self, method="rustworkx"):
        """Test the case with no errors using rustworkx."""

        def gint(c):
            """Casts to int if possible"""
            if c.isnumeric():
                return int(c)
            else:
                return c

        shots = 100
        seed = 100
        for logical in ["0", "1"]:
            dec = RepetitionDecoder(self.code_circuit, self.pnm, method, False, logical)
            qc = self.code_circuit.circuit[logical]
            backend = Aer.get_backend("aer_simulator")
            options = {"method": "stabilizer", "shots": shots, "seed_simulator": seed}
            result = backend.run(qc, **options).result()
            counts = result.get_counts(qc)
            dec.update_edge_weights(self.pnm)
            failures = 0
            for outcome, _ in counts.items():
                reversed_outcome = list(map(gint, outcome[::-1]))
                corrected_outcomes = dec.process(reversed_outcome)
                fail = temp_syndrome(corrected_outcomes, self.z_logical)
                failures += str(fail[0]) != logical
            self.assertEqual(failures, 0)

    def test_no_errors_pymatching(self):
        """Test the case with no errors using pymatching."""
        self.test_no_errors(method="pymatching")

    def test_correct_single_errors(self, method="rustworkx"):
        """Test the case with single faults using rustworkx."""
        for logical in ["0", "1"]:
            dec = RepetitionDecoder(self.code_circuit, self.pnm, method, False, logical)
            qc = self.code_circuit.circuit[logical]
            dec.update_edge_weights(self.pnm)
            fe = FaultEnumerator(qc, method="stabilizer", model=self.pnm)
            for faultpath in fe.generate():
                outcome = faultpath[3]
                corrected_outcomes = dec.process(outcome)
                fail = temp_syndrome(corrected_outcomes, self.z_logical)
                self.assertEqual(str(fail[0]), logical)

    def test_correct_single_errors_pymatching(self):
        """Test the case with two faults using pymatching."""
        self.test_correct_single_errors(method="pymatching")

    def test_error_pairs(self, dec_method="rustworkx", fe_method="stabilizer"):
        """Test the case with two faults on a d=5 code using rustworkx."""
        expected_failures = {"0": 0, "1": 0}
        for logical in ["0", "1"]:
            dec = RepetitionDecoder(self.code_circuit_5, self.pnm, dec_method, False, logical)
            dec.update_edge_weights(self.pnm)
            qc = self.code_circuit_5.circuit[logical]
            fe = FaultEnumerator(qc, order=2, method=fe_method, model=self.pnm)
            failures = 0
            for faultpath in fe.generate():
                outcome = faultpath[3]
                corrected_outcomes = dec.process(outcome)
                fail = temp_syndrome(corrected_outcomes, self.z_logical_5)
                failures += str(fail[0]) != logical
            self.assertEqual(failures, expected_failures[logical])

    def test_error_pairs_pymatching(self):
        """Test the case with two faults on a d=5 code using pymatching."""
        self.test_error_pairs(dec_method="pymatching", fe_method="stabilizer")


if __name__ == "__main__":
    unittest.main()<|MERGE_RESOLUTION|>--- conflicted
+++ resolved
@@ -1,10 +1,7 @@
 """Tests for the subsystem CSS circuit-level matching decoder."""
 import unittest
 
-<<<<<<< HEAD
 from qiskit import execute
-=======
->>>>>>> df2d2b0f
 from qiskit_aer import Aer
 
 from qiskit_qec.analysis.faultenumerator import FaultEnumerator
