--- conflicted
+++ resolved
@@ -137,13 +137,8 @@
                 z_logicals = code.css_z_logical[0]
 
             logical_errors = 0
-<<<<<<< HEAD
             min_flips_for_logical = code.d
             for sample in range(samples):
-=======
-            min_flips_to_cause_logical_error = code.d
-            for sample in range(N):
->>>>>>> a832778a
                 # generate random string
                 string = ""
                 for _ in range(code.T):
